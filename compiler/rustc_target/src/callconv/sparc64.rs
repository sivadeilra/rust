--- conflicted
+++ resolved
@@ -5,11 +5,7 @@
     TyAndLayout,
 };
 
-<<<<<<< HEAD
-use crate::abi::call::{
-=======
 use crate::callconv::{
->>>>>>> 9e390b29
     ArgAbi, ArgAttribute, ArgAttributes, ArgExtension, CastTarget, FnAbi, Uniform,
 };
 use crate::spec::HasTargetSpec;

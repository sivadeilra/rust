error: function call inside of `unwrap_or`
  --> tests/ui/or_fun_call.rs:53:22
   |
LL |     with_constructor.unwrap_or(make());
   |                      ^^^^^^^^^^^^^^^^^ help: try: `unwrap_or_else(make)`
   |
   = note: `-D clippy::or-fun-call` implied by `-D warnings`
   = help: to override `-D warnings` add `#[allow(clippy::or_fun_call)]`

error: use of `unwrap_or` to construct default value
  --> tests/ui/or_fun_call.rs:57:14
   |
LL |     with_new.unwrap_or(Vec::new());
   |              ^^^^^^^^^^^^^^^^^^^^^ help: try: `unwrap_or_default()`
   |
   = note: `-D clippy::unwrap-or-default` implied by `-D warnings`
   = help: to override `-D warnings` add `#[allow(clippy::unwrap_or_default)]`

error: function call inside of `unwrap_or`
  --> tests/ui/or_fun_call.rs:61:21
   |
LL |     with_const_args.unwrap_or(Vec::with_capacity(12));
   |                     ^^^^^^^^^^^^^^^^^^^^^^^^^^^^^^^^^ help: try: `unwrap_or_else(|| Vec::with_capacity(12))`

error: function call inside of `unwrap_or`
  --> tests/ui/or_fun_call.rs:65:14
   |
LL |     with_err.unwrap_or(make());
   |              ^^^^^^^^^^^^^^^^^ help: try: `unwrap_or_else(|_| make())`

error: function call inside of `unwrap_or`
  --> tests/ui/or_fun_call.rs:69:19
   |
LL |     with_err_args.unwrap_or(Vec::with_capacity(12));
   |                   ^^^^^^^^^^^^^^^^^^^^^^^^^^^^^^^^^ help: try: `unwrap_or_else(|_| Vec::with_capacity(12))`

error: use of `unwrap_or` to construct default value
  --> tests/ui/or_fun_call.rs:73:24
   |
LL |     with_default_trait.unwrap_or(Default::default());
   |                        ^^^^^^^^^^^^^^^^^^^^^^^^^^^^^ help: try: `unwrap_or_default()`

error: use of `unwrap_or` to construct default value
  --> tests/ui/or_fun_call.rs:77:23
   |
LL |     with_default_type.unwrap_or(u64::default());
   |                       ^^^^^^^^^^^^^^^^^^^^^^^^^ help: try: `unwrap_or_default()`

error: function call inside of `unwrap_or`
  --> tests/ui/or_fun_call.rs:81:18
   |
LL |     self_default.unwrap_or(<FakeDefault>::default());
   |                  ^^^^^^^^^^^^^^^^^^^^^^^^^^^^^^^^^^^ help: try: `unwrap_or_else(<FakeDefault>::default)`

error: use of `unwrap_or` to construct default value
  --> tests/ui/or_fun_call.rs:85:18
   |
LL |     real_default.unwrap_or(<FakeDefault as Default>::default());
   |                  ^^^^^^^^^^^^^^^^^^^^^^^^^^^^^^^^^^^^^^^^^^^^^^ help: try: `unwrap_or_default()`

error: use of `unwrap_or` to construct default value
  --> tests/ui/or_fun_call.rs:89:14
   |
LL |     with_vec.unwrap_or(vec![]);
   |              ^^^^^^^^^^^^^^^^^ help: try: `unwrap_or_default()`

error: function call inside of `unwrap_or`
  --> tests/ui/or_fun_call.rs:93:21
   |
LL |     without_default.unwrap_or(Foo::new());
   |                     ^^^^^^^^^^^^^^^^^^^^^ help: try: `unwrap_or_else(Foo::new)`

error: use of `or_insert` to construct default value
  --> tests/ui/or_fun_call.rs:97:19
   |
LL |     map.entry(42).or_insert(String::new());
   |                   ^^^^^^^^^^^^^^^^^^^^^^^^ help: try: `or_default()`

error: use of `or_insert` to construct default value
  --> tests/ui/or_fun_call.rs:101:23
   |
LL |     map_vec.entry(42).or_insert(vec![]);
   |                       ^^^^^^^^^^^^^^^^^ help: try: `or_default()`

error: use of `or_insert` to construct default value
  --> tests/ui/or_fun_call.rs:105:21
   |
LL |     btree.entry(42).or_insert(String::new());
   |                     ^^^^^^^^^^^^^^^^^^^^^^^^ help: try: `or_default()`

error: use of `or_insert` to construct default value
  --> tests/ui/or_fun_call.rs:109:25
   |
LL |     btree_vec.entry(42).or_insert(vec![]);
   |                         ^^^^^^^^^^^^^^^^^ help: try: `or_default()`

error: use of `unwrap_or` to construct default value
  --> tests/ui/or_fun_call.rs:113:21
   |
LL |     let _ = stringy.unwrap_or(String::new());
   |                     ^^^^^^^^^^^^^^^^^^^^^^^^ help: try: `unwrap_or_default()`

error: function call inside of `ok_or`
  --> tests/ui/or_fun_call.rs:118:17
   |
LL |     let _ = opt.ok_or(format!("{} world.", hello));
   |                 ^^^^^^^^^^^^^^^^^^^^^^^^^^^^^^^^^^ help: try: `ok_or_else(|| format!("{} world.", hello))`

error: function call inside of `unwrap_or`
  --> tests/ui/or_fun_call.rs:123:21
   |
LL |     let _ = Some(1).unwrap_or(map[&1]);
   |                     ^^^^^^^^^^^^^^^^^^ help: try: `unwrap_or_else(|| map[&1])`

error: function call inside of `unwrap_or`
  --> tests/ui/or_fun_call.rs:126:21
   |
LL |     let _ = Some(1).unwrap_or(map[&1]);
   |                     ^^^^^^^^^^^^^^^^^^ help: try: `unwrap_or_else(|| map[&1])`

error: function call inside of `or`
  --> tests/ui/or_fun_call.rs:151:35
   |
LL |     let _ = Some("a".to_string()).or(Some("b".to_string()));
   |                                   ^^^^^^^^^^^^^^^^^^^^^^^^^ help: try: `or_else(|| Some("b".to_string()))`

error: function call inside of `unwrap_or`
  --> tests/ui/or_fun_call.rs:194:18
   |
LL |             None.unwrap_or(ptr_to_ref(s));
   |                  ^^^^^^^^^^^^^^^^^^^^^^^^ help: try: `unwrap_or_else(|| ptr_to_ref(s))`

error: function call inside of `unwrap_or`
  --> tests/ui/or_fun_call.rs:202:14
   |
LL |         None.unwrap_or(unsafe { ptr_to_ref(s) });
   |              ^^^^^^^^^^^^^^^^^^^^^^^^^^^^^^^^^^^ help: try: `unwrap_or_else(|| unsafe { ptr_to_ref(s) })`

error: function call inside of `unwrap_or`
  --> tests/ui/or_fun_call.rs:205:14
   |
LL |         None.unwrap_or( unsafe { ptr_to_ref(s) }    );
   |              ^^^^^^^^^^^^^^^^^^^^^^^^^^^^^^^^^^^^^^^^ help: try: `unwrap_or_else(|| unsafe { ptr_to_ref(s) })`

error: function call inside of `map_or`
  --> tests/ui/or_fun_call.rs:281:25
   |
LL |         let _ = Some(4).map_or(g(), |v| v);
   |                         ^^^^^^^^^^^^^^^^^^ help: try: `map_or_else(g, |v| v)`

error: function call inside of `map_or`
  --> tests/ui/or_fun_call.rs:283:25
   |
LL |         let _ = Some(4).map_or(g(), f);
   |                         ^^^^^^^^^^^^^^ help: try: `map_or_else(g, f)`

error: function call inside of `map_or`
  --> tests/ui/or_fun_call.rs:286:25
   |
LL |         let _ = Some(4).map_or("asd".to_string().len() as i32, f);
   |                         ^^^^^^^^^^^^^^^^^^^^^^^^^^^^^^^^^^^^^^^^^ help: try: `map_or_else(|| "asd".to_string().len() as i32, f)`

error: use of `unwrap_or_else` to construct default value
  --> tests/ui/or_fun_call.rs:317:18
   |
LL |         with_new.unwrap_or_else(Vec::new);
   |                  ^^^^^^^^^^^^^^^^^^^^^^^^ help: try: `unwrap_or_default()`

error: use of `unwrap_or_else` to construct default value
  --> tests/ui/or_fun_call.rs:321:28
   |
LL |         with_default_trait.unwrap_or_else(Default::default);
   |                            ^^^^^^^^^^^^^^^^^^^^^^^^^^^^^^^^ help: try: `unwrap_or_default()`

error: use of `unwrap_or_else` to construct default value
  --> tests/ui/or_fun_call.rs:325:27
   |
LL |         with_default_type.unwrap_or_else(u64::default);
   |                           ^^^^^^^^^^^^^^^^^^^^^^^^^^^^ help: try: `unwrap_or_default()`

error: use of `unwrap_or_else` to construct default value
  --> tests/ui/or_fun_call.rs:329:22
   |
LL |         real_default.unwrap_or_else(<FakeDefault as Default>::default);
   |                      ^^^^^^^^^^^^^^^^^^^^^^^^^^^^^^^^^^^^^^^^^^^^^^^^^ help: try: `unwrap_or_default()`

error: use of `or_insert_with` to construct default value
  --> tests/ui/or_fun_call.rs:333:23
   |
LL |         map.entry(42).or_insert_with(String::new);
   |                       ^^^^^^^^^^^^^^^^^^^^^^^^^^^ help: try: `or_default()`

error: use of `or_insert_with` to construct default value
  --> tests/ui/or_fun_call.rs:337:25
   |
LL |         btree.entry(42).or_insert_with(String::new);
   |                         ^^^^^^^^^^^^^^^^^^^^^^^^^^^ help: try: `or_default()`

error: use of `unwrap_or_else` to construct default value
  --> tests/ui/or_fun_call.rs:341:25
   |
LL |         let _ = stringy.unwrap_or_else(String::new);
   |                         ^^^^^^^^^^^^^^^^^^^^^^^^^^^ help: try: `unwrap_or_default()`

error: function call inside of `unwrap_or`
  --> tests/ui/or_fun_call.rs:383:17
   |
LL |     let _ = opt.unwrap_or({ f() }); // suggest `.unwrap_or_else(f)`
   |                 ^^^^^^^^^^^^^^^^^^ help: try: `unwrap_or_else(f)`

error: function call inside of `unwrap_or`
  --> tests/ui/or_fun_call.rs:388:17
   |
LL |     let _ = opt.unwrap_or(f() + 1); // suggest `.unwrap_or_else(|| f() + 1)`
   |                 ^^^^^^^^^^^^^^^^^^ help: try: `unwrap_or_else(|| f() + 1)`

error: function call inside of `unwrap_or`
  --> tests/ui/or_fun_call.rs:393:17
   |
LL |       let _ = opt.unwrap_or({
   |  _________________^
LL | |
LL | |         let x = f();
LL | |         x + 1
LL | |     });
   | |______^
   |
help: try
   |
LL ~     let _ = opt.unwrap_or_else(|| {
LL +
LL +         let x = f();
LL +         x + 1
LL ~     });
   |

error: function call inside of `map_or`
  --> tests/ui/or_fun_call.rs:399:17
   |
LL |     let _ = opt.map_or(f() + 1, |v| v); // suggest `.map_or_else(|| f() + 1, |v| v)`
   |                 ^^^^^^^^^^^^^^^^^^^^^^ help: try: `map_or_else(|| f() + 1, |v| v)`

error: use of `unwrap_or` to construct default value
  --> tests/ui/or_fun_call.rs:404:17
   |
LL |     let _ = opt.unwrap_or({ i32::default() });
   |                 ^^^^^^^^^^^^^^^^^^^^^^^^^^^^^ help: try: `unwrap_or_default()`

error: function call inside of `unwrap_or`
  --> tests/ui/or_fun_call.rs:411:21
   |
LL |     let _ = opt_foo.unwrap_or(Foo { val: String::default() });
   |                     ^^^^^^^^^^^^^^^^^^^^^^^^^^^^^^^^^^^^^^^^^ help: try: `unwrap_or_else(|| Foo { val: String::default() })`

error: function call inside of `map_or`
  --> tests/ui/or_fun_call.rs:426:19
   |
LL |         let _ = x.map_or(g(), |v| v);
   |                   ^^^^^^^^^^^^^^^^^^ help: try: `map_or_else(|_| g(), |v| v)`

error: function call inside of `map_or`
  --> tests/ui/or_fun_call.rs:428:19
   |
LL |         let _ = x.map_or(g(), f);
   |                   ^^^^^^^^^^^^^^ help: try: `map_or_else(|_| g(), f)`

error: function call inside of `map_or`
  --> tests/ui/or_fun_call.rs:431:19
   |
LL |         let _ = x.map_or("asd".to_string().len() as i32, f);
   |                   ^^^^^^^^^^^^^^^^^^^^^^^^^^^^^^^^^^^^^^^^^ help: try: `map_or_else(|_| "asd".to_string().len() as i32, f)`

error: function call inside of `get_or_insert`
  --> tests/ui/or_fun_call.rs:442:15
   |
LL |     let _ = x.get_or_insert(g());
   |               ^^^^^^^^^^^^^^^^^^ help: try: `get_or_insert_with(g)`

error: function call inside of `and`
<<<<<<< HEAD
  --> tests/ui/or_fun_call.rs:448:15
=======
  --> tests/ui/or_fun_call.rs:452:15
>>>>>>> e85b1dd6
   |
LL |     let _ = x.and(g());
   |               ^^^^^^^^ help: try: `and_then(|_| g())`

error: function call inside of `and`
<<<<<<< HEAD
  --> tests/ui/or_fun_call.rs:458:15
=======
  --> tests/ui/or_fun_call.rs:462:15
>>>>>>> e85b1dd6
   |
LL |     let _ = x.and(g());
   |               ^^^^^^^^ help: try: `and_then(|_| g())`

<<<<<<< HEAD
error: aborting due to 43 previous errors
=======
error: aborting due to 45 previous errors
>>>>>>> e85b1dd6
<|MERGE_RESOLUTION|>--- conflicted
+++ resolved
@@ -277,27 +277,15 @@
    |               ^^^^^^^^^^^^^^^^^^ help: try: `get_or_insert_with(g)`
 
 error: function call inside of `and`
-<<<<<<< HEAD
-  --> tests/ui/or_fun_call.rs:448:15
-=======
   --> tests/ui/or_fun_call.rs:452:15
->>>>>>> e85b1dd6
    |
 LL |     let _ = x.and(g());
    |               ^^^^^^^^ help: try: `and_then(|_| g())`
 
 error: function call inside of `and`
-<<<<<<< HEAD
-  --> tests/ui/or_fun_call.rs:458:15
-=======
   --> tests/ui/or_fun_call.rs:462:15
->>>>>>> e85b1dd6
    |
 LL |     let _ = x.and(g());
    |               ^^^^^^^^ help: try: `and_then(|_| g())`
 
-<<<<<<< HEAD
-error: aborting due to 43 previous errors
-=======
 error: aborting due to 45 previous errors
->>>>>>> e85b1dd6

--- conflicted
+++ resolved
@@ -63,29 +63,7 @@
                 expr.span,
                 "`Box::new(_)` of default value",
                 "try",
-<<<<<<< HEAD
-                if is_plain_default(cx, arg_path) || given_type(cx, expr) {
-                    "Box::default()".into()
-                } else if let Some(arg_ty) =
-                    cx.typeck_results().expr_ty(arg).make_suggestable(cx.tcx, true, None)
-                {
-                    // Check if we can copy from the source expression in the replacement.
-                    // We need the call to have no argument (see `explicit_default_type`).
-                    if inner_call_args.is_empty()
-                        && let Some(ty) = explicit_default_type(arg_path)
-                        && let Some(s) = snippet_opt(cx, ty.span)
-                    {
-                        format!("Box::<{s}>::default()")
-                    } else {
-                        // Otherwise, use the inferred type's formatting.
-                        with_forced_trimmed_paths!(format!("Box::<{arg_ty}>::default()"))
-                    }
-                } else {
-                    return;
-                },
-=======
                 "Box::default()".into(),
->>>>>>> 5a9e9b0e
                 Applicability::MachineApplicable,
             );
         }

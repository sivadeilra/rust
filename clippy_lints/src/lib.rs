#![feature(array_windows)]
#![feature(binary_heap_into_iter_sorted)]
#![feature(box_patterns)]
#![feature(control_flow_enum)]
#![feature(f128)]
#![feature(f16)]
#![feature(if_let_guard)]
#![feature(is_sorted)]
#![feature(iter_intersperse)]
#![feature(iter_partition_in_place)]
#![feature(let_chains)]
#![feature(never_type)]
#![feature(rustc_private)]
#![feature(stmt_expr_attributes)]
#![feature(unwrap_infallible)]
#![recursion_limit = "512"]
#![cfg_attr(feature = "deny-warnings", deny(warnings))]
#![allow(
    clippy::missing_docs_in_private_items,
    clippy::must_use_candidate,
    rustc::diagnostic_outside_of_impl,
    rustc::untranslatable_diagnostic
)]
#![warn(
    trivial_casts,
    trivial_numeric_casts,
    rust_2018_idioms,
    unused_lifetimes,
    unused_qualifications,
    rustc::internal
)]
// Disable this rustc lint for now, as it was also done in rustc
#![allow(rustc::potential_query_instability)]

// FIXME: switch to something more ergonomic here, once available.
// (Currently there is no way to opt into sysroot crates without `extern crate`.)
extern crate pulldown_cmark;
extern crate rustc_abi;
extern crate rustc_arena;
extern crate rustc_ast;
extern crate rustc_ast_pretty;
extern crate rustc_attr;
extern crate rustc_data_structures;
extern crate rustc_driver;
extern crate rustc_errors;
extern crate rustc_hir;
extern crate rustc_hir_analysis;
extern crate rustc_hir_pretty;
extern crate rustc_hir_typeck;
extern crate rustc_index;
extern crate rustc_infer;
extern crate rustc_lexer;
extern crate rustc_lint;
extern crate rustc_middle;
extern crate rustc_parse;
extern crate rustc_resolve;
extern crate rustc_session;
extern crate rustc_span;
extern crate rustc_target;
extern crate rustc_trait_selection;
extern crate thin_vec;

#[macro_use]
extern crate clippy_utils;
#[macro_use]
extern crate declare_clippy_lint;

#[cfg(feature = "internal")]
pub mod deprecated_lints;
#[cfg_attr(feature = "internal", allow(clippy::missing_clippy_version_attribute))]
mod utils;

mod declared_lints;
mod renamed_lints;

// begin lints modules, do not remove this comment, it’s used in `update_lints`
mod absolute_paths;
mod almost_complete_range;
mod approx_const;
mod arc_with_non_send_sync;
mod as_conversions;
mod asm_syntax;
mod assertions_on_constants;
mod assertions_on_result_states;
mod assigning_clones;
mod async_yields_async;
mod attrs;
mod await_holding_invalid;
mod blocks_in_conditions;
mod bool_assert_comparison;
mod bool_to_int_with_if;
mod booleans;
mod borrow_deref_ref;
mod box_default;
mod byte_char_slices;
mod cargo;
mod casts;
mod cfg_not_test;
mod checked_conversions;
mod cognitive_complexity;
mod collapsible_if;
mod collection_is_never_read;
mod comparison_chain;
mod copies;
mod copy_iterator;
mod crate_in_macro_def;
mod create_dir;
mod dbg_macro;
mod default;
mod default_constructed_unit_structs;
mod default_instead_of_iter_empty;
mod default_numeric_fallback;
mod default_union_representation;
mod dereference;
mod derivable_impls;
mod derive;
mod disallowed_macros;
mod disallowed_methods;
mod disallowed_names;
mod disallowed_script_idents;
mod disallowed_types;
mod doc;
mod double_parens;
mod drop_forget_ref;
mod duplicate_mod;
mod else_if_without_else;
mod empty_drop;
mod empty_enum;
mod empty_with_brackets;
mod endian_bytes;
mod entry;
mod enum_clike;
mod equatable_if_let;
mod error_impl_error;
mod escape;
mod eta_reduction;
mod excessive_bools;
mod excessive_nesting;
mod exhaustive_items;
mod exit;
mod explicit_write;
mod extra_unused_type_parameters;
mod fallible_impl_from;
mod field_scoped_visibility_modifiers;
mod float_literal;
mod floating_point_arithmetic;
mod format;
mod format_args;
mod format_impl;
mod format_push_string;
mod formatting;
mod four_forward_slashes;
mod from_over_into;
mod from_raw_with_void_ptr;
mod from_str_radix_10;
mod functions;
mod future_not_send;
mod if_let_mutex;
mod if_not_else;
mod if_then_some_else_none;
mod ignored_unit_patterns;
mod impl_hash_with_borrow_str_and_bytes;
mod implicit_hasher;
mod implicit_return;
mod implicit_saturating_add;
mod implicit_saturating_sub;
mod implied_bounds_in_impls;
mod incompatible_msrv;
mod inconsistent_struct_constructor;
mod index_refutable_slice;
mod indexing_slicing;
mod ineffective_open_options;
mod infinite_iter;
mod inherent_impl;
mod inherent_to_string;
mod init_numbered_fields;
mod inline_fn_without_body;
mod instant_subtraction;
mod int_plus_one;
mod integer_division_remainder_used;
mod invalid_upcast_comparisons;
mod item_name_repetitions;
mod items_after_statements;
mod items_after_test_module;
mod iter_not_returning_iterator;
mod iter_over_hash_type;
mod iter_without_into_iter;
mod large_const_arrays;
mod large_enum_variant;
mod large_futures;
mod large_include_file;
mod large_stack_arrays;
mod large_stack_frames;
mod legacy_numeric_constants;
mod len_zero;
mod let_if_seq;
mod let_underscore;
mod let_with_type_underscore;
mod lifetimes;
mod lines_filter_map_ok;
mod literal_representation;
mod loops;
mod macro_metavars_in_unsafe;
mod macro_use;
mod main_recursion;
mod manual_assert;
mod manual_async_fn;
mod manual_bits;
mod manual_clamp;
mod manual_float_methods;
mod manual_hash_one;
mod manual_is_ascii_check;
mod manual_let_else;
mod manual_main_separator_str;
mod manual_non_exhaustive;
mod manual_range_patterns;
mod manual_rem_euclid;
mod manual_retain;
mod manual_rotate;
mod manual_slice_size_calculation;
mod manual_string_new;
mod manual_strip;
mod manual_unwrap_or_default;
mod map_unit_fn;
mod match_result_ok;
mod matches;
mod mem_replace;
mod methods;
mod min_ident_chars;
mod minmax;
mod misc;
mod misc_early;
mod mismatching_type_param_order;
mod missing_assert_message;
mod missing_asserts_for_indexing;
mod missing_const_for_fn;
mod missing_const_for_thread_local;
mod missing_doc;
mod missing_enforced_import_rename;
mod missing_fields_in_debug;
mod missing_inline;
mod missing_trait_methods;
mod mixed_read_write_in_expression;
mod module_style;
mod multi_assignments;
mod multiple_bound_locations;
mod multiple_unsafe_ops_per_block;
mod mut_key;
mod mut_mut;
mod mut_reference;
mod mutable_debug_assertion;
mod mutex_atomic;
mod needless_arbitrary_self_type;
mod needless_bool;
mod needless_borrowed_ref;
mod needless_borrows_for_generic_args;
mod needless_continue;
mod needless_else;
mod needless_for_each;
mod needless_if;
mod needless_late_init;
mod needless_maybe_sized;
mod needless_parens_on_range_literals;
mod needless_pass_by_ref_mut;
mod needless_pass_by_value;
mod needless_question_mark;
mod needless_update;
mod neg_cmp_op_on_partial_ord;
mod neg_multiply;
mod new_without_default;
mod no_effect;
mod no_mangle_with_rust_abi;
mod non_canonical_impls;
mod non_copy_const;
mod non_expressive_names;
mod non_octal_unix_permissions;
mod non_send_fields_in_send_ty;
mod nonstandard_macro_braces;
mod octal_escapes;
mod only_used_in_recursion;
mod operators;
mod option_env_unwrap;
mod option_if_let_else;
mod panic_in_result_fn;
mod panic_unimplemented;
mod panicking_overflow_checks;
mod partial_pub_fields;
mod partialeq_ne_impl;
mod partialeq_to_none;
mod pass_by_ref_or_value;
mod pathbuf_init_then_push;
mod pattern_type_mismatch;
mod permissions_set_readonly_false;
mod precedence;
mod ptr;
mod ptr_offset_with_cast;
mod pub_underscore_fields;
mod pub_use;
mod question_mark;
mod question_mark_used;
mod ranges;
mod raw_strings;
mod rc_clone_in_vec_init;
mod read_zero_byte_vec;
mod redundant_async_block;
mod redundant_clone;
mod redundant_closure_call;
mod redundant_else;
mod redundant_field_names;
mod redundant_locals;
mod redundant_pub_crate;
mod redundant_slicing;
mod redundant_static_lifetimes;
mod redundant_type_annotations;
mod ref_option_ref;
mod ref_patterns;
mod reference;
mod regex;
mod repeat_vec_with_capacity;
mod reserve_after_initialization;
mod return_self_not_must_use;
mod returns;
mod same_name_method;
mod self_named_constructors;
mod semicolon_block;
mod semicolon_if_nothing_returned;
mod serde_api;
mod set_contains_or_insert;
mod shadow;
mod significant_drop_tightening;
mod single_call_fn;
mod single_char_lifetime_names;
mod single_component_path_imports;
mod single_range_in_vec_init;
mod size_of_in_element_count;
mod size_of_ref;
mod slow_vector_initialization;
mod std_instead_of_core;
mod string_patterns;
mod strings;
mod strlen_on_c_strings;
mod suspicious_operation_groupings;
mod suspicious_trait_impl;
mod suspicious_xor_used_as_pow;
mod swap;
mod swap_ptr_to_ref;
mod tabs_in_doc_comments;
mod temporary_assignment;
mod tests_outside_test_module;
mod to_digit_is_some;
mod to_string_trait_impl;
mod trailing_empty_array;
mod trait_bounds;
mod transmute;
mod tuple_array_conversions;
mod types;
mod unconditional_recursion;
mod undocumented_unsafe_blocks;
mod unicode;
mod uninhabited_references;
mod uninit_vec;
mod unit_return_expecting_ord;
mod unit_types;
mod unnamed_address;
mod unnecessary_box_returns;
mod unnecessary_map_on_constructor;
mod unnecessary_owned_empty_strings;
mod unnecessary_self_imports;
mod unnecessary_struct_initialization;
mod unnecessary_wraps;
mod unnested_or_patterns;
mod unsafe_removed_from_name;
mod unused_async;
mod unused_io_amount;
mod unused_peekable;
mod unused_rounding;
mod unused_self;
mod unused_unit;
mod unwrap;
mod unwrap_in_result;
mod upper_case_acronyms;
mod use_self;
mod useless_conversion;
mod vec;
mod vec_init_then_push;
mod visibility;
mod wildcard_imports;
mod write;
mod zero_div_zero;
mod zero_repeat_side_effects;
mod zero_sized_map_values;
// end lints modules, do not remove this comment, it’s used in `update_lints`

use clippy_config::{get_configuration_metadata, Conf};
use clippy_utils::macros::FormatArgsStorage;
use rustc_data_structures::fx::FxHashSet;
use rustc_lint::{Lint, LintId};

/// Register all pre expansion lints
///
/// Pre-expansion lints run before any macro expansion has happened.
///
/// Note that due to the architecture of the compiler, currently `cfg_attr` attributes on crate
/// level (i.e `#![cfg_attr(...)]`) will still be expanded even when using a pre-expansion pass.
///
/// Used in `./src/driver.rs`.
pub fn register_pre_expansion_lints(store: &mut rustc_lint::LintStore, conf: &'static Conf) {
    // NOTE: Do not add any more pre-expansion passes. These should be removed eventually.
    store.register_pre_expansion_pass(move || Box::new(attrs::EarlyAttributes::new(conf)));
}

#[derive(Default)]
struct RegistrationGroups {
    all: Vec<LintId>,
    cargo: Vec<LintId>,
    complexity: Vec<LintId>,
    correctness: Vec<LintId>,
    nursery: Vec<LintId>,
    pedantic: Vec<LintId>,
    perf: Vec<LintId>,
    restriction: Vec<LintId>,
    style: Vec<LintId>,
    suspicious: Vec<LintId>,
    #[cfg(feature = "internal")]
    internal: Vec<LintId>,
}

impl RegistrationGroups {
    #[rustfmt::skip]
    fn register(self, store: &mut rustc_lint::LintStore) {
        store.register_group(true, "clippy::all", Some("clippy_all"), self.all);
        store.register_group(true, "clippy::cargo", Some("clippy_cargo"), self.cargo);
        store.register_group(true, "clippy::complexity", Some("clippy_complexity"), self.complexity);
        store.register_group(true, "clippy::correctness", Some("clippy_correctness"), self.correctness);
        store.register_group(true, "clippy::nursery", Some("clippy_nursery"), self.nursery);
        store.register_group(true, "clippy::pedantic", Some("clippy_pedantic"), self.pedantic);
        store.register_group(true, "clippy::perf", Some("clippy_perf"), self.perf);
        store.register_group(true, "clippy::restriction", Some("clippy_restriction"), self.restriction);
        store.register_group(true, "clippy::style", Some("clippy_style"), self.style);
        store.register_group(true, "clippy::suspicious", Some("clippy_suspicious"), self.suspicious);
        #[cfg(feature = "internal")]
        store.register_group(true, "clippy::internal", Some("clippy_internal"), self.internal);
    }
}

#[derive(Copy, Clone)]
pub(crate) enum LintCategory {
    Cargo,
    Complexity,
    Correctness,
    Nursery,
    Pedantic,
    Perf,
    Restriction,
    Style,
    Suspicious,
    #[cfg(feature = "internal")]
    Internal,
}
#[allow(clippy::enum_glob_use)]
use LintCategory::*;

impl LintCategory {
    fn is_all(self) -> bool {
        matches!(self, Correctness | Suspicious | Style | Complexity | Perf)
    }

    fn group(self, groups: &mut RegistrationGroups) -> &mut Vec<LintId> {
        match self {
            Cargo => &mut groups.cargo,
            Complexity => &mut groups.complexity,
            Correctness => &mut groups.correctness,
            Nursery => &mut groups.nursery,
            Pedantic => &mut groups.pedantic,
            Perf => &mut groups.perf,
            Restriction => &mut groups.restriction,
            Style => &mut groups.style,
            Suspicious => &mut groups.suspicious,
            #[cfg(feature = "internal")]
            Internal => &mut groups.internal,
        }
    }
}

pub(crate) struct LintInfo {
    /// Double reference to maintain pointer equality
    lint: &'static &'static Lint,
    category: LintCategory,
    explanation: &'static str,
}

pub fn explain(name: &str) -> i32 {
    let target = format!("clippy::{}", name.to_ascii_uppercase());
    if let Some(info) = declared_lints::LINTS.iter().find(|info| info.lint.name == target) {
        println!("{}", info.explanation);
        // Check if the lint has configuration
        let mut mdconf = get_configuration_metadata();
        let name = name.to_ascii_lowercase();
        mdconf.retain(|cconf| cconf.lints.contains(&name));
        if !mdconf.is_empty() {
            println!("### Configuration for {}:\n", info.lint.name_lower());
            for conf in mdconf {
                println!("{conf}");
            }
        }
        0
    } else {
        println!("unknown lint: {name}");
        1
    }
}

fn register_categories(store: &mut rustc_lint::LintStore) {
    let mut groups = RegistrationGroups::default();

    for LintInfo { lint, category, .. } in declared_lints::LINTS {
        if category.is_all() {
            groups.all.push(LintId::of(lint));
        }

        category.group(&mut groups).push(LintId::of(lint));
    }

    let lints: Vec<&'static Lint> = declared_lints::LINTS.iter().map(|info| *info.lint).collect();

    store.register_lints(&lints);
    groups.register(store);
}

/// Register all lints and lint groups with the rustc lint store
///
/// Used in `./src/driver.rs`.
#[expect(clippy::too_many_lines)]
pub fn register_lints(store: &mut rustc_lint::LintStore, conf: &'static Conf) {
    register_removed_non_tool_lints(store);
    register_categories(store);

    include!("lib.deprecated.rs");

    #[cfg(feature = "internal")]
    {
        if std::env::var("ENABLE_METADATA_COLLECTION").eq(&Ok("1".to_string())) {
            store.register_late_pass(|_| Box::new(utils::internal_lints::metadata_collector::MetadataCollector::new()));
            return;
        }
    }

    let format_args_storage = FormatArgsStorage::default();
    let format_args = format_args_storage.clone();
    store.register_early_pass(move || {
        Box::new(utils::format_args_collector::FormatArgsCollector::new(
            format_args.clone(),
        ))
    });

    // all the internal lints
    #[cfg(feature = "internal")]
    {
        store.register_early_pass(|| {
            Box::new(utils::internal_lints::unsorted_clippy_utils_paths::UnsortedClippyUtilsPaths)
        });
        store.register_early_pass(|| Box::new(utils::internal_lints::produce_ice::ProduceIce));
        store.register_late_pass(|_| Box::new(utils::internal_lints::collapsible_calls::CollapsibleCalls));
        store.register_late_pass(|_| Box::new(utils::internal_lints::invalid_paths::InvalidPaths));
        store.register_late_pass(|_| {
            Box::<utils::internal_lints::interning_defined_symbol::InterningDefinedSymbol>::default()
        });
        store.register_late_pass(|_| {
            Box::<utils::internal_lints::lint_without_lint_pass::LintWithoutLintPass>::default()
        });
        store.register_late_pass(|_| Box::<utils::internal_lints::unnecessary_def_path::UnnecessaryDefPath>::default());
        store.register_late_pass(|_| Box::new(utils::internal_lints::outer_expn_data_pass::OuterExpnDataPass));
        store.register_late_pass(|_| Box::new(utils::internal_lints::msrv_attr_impl::MsrvAttrImpl));
        store.register_late_pass(|_| {
            Box::new(utils::internal_lints::almost_standard_lint_formulation::AlmostStandardFormulation::new())
        });
    }

    store.register_late_pass(move |_| Box::new(operators::arithmetic_side_effects::ArithmeticSideEffects::new(conf)));
    store.register_late_pass(|_| Box::new(utils::dump_hir::DumpHir));
    store.register_late_pass(|_| Box::new(utils::author::Author));
    store.register_late_pass(move |tcx| Box::new(await_holding_invalid::AwaitHolding::new(tcx, conf)));
    store.register_late_pass(|_| Box::new(serde_api::SerdeApi));
    store.register_late_pass(move |_| Box::new(types::Types::new(conf)));
    store.register_late_pass(|_| Box::new(booleans::NonminimalBool));
    store.register_late_pass(|_| Box::new(enum_clike::UnportableVariant));
    store.register_late_pass(|_| Box::new(float_literal::FloatLiteral));
    store.register_late_pass(|_| Box::new(ptr::Ptr));
    store.register_late_pass(|_| Box::new(needless_bool::NeedlessBool));
    store.register_late_pass(|_| Box::new(needless_bool::BoolComparison));
    store.register_late_pass(|_| Box::new(needless_for_each::NeedlessForEach));
    store.register_late_pass(|_| Box::new(misc::LintPass));
    store.register_late_pass(|_| Box::new(eta_reduction::EtaReduction));
    store.register_late_pass(|_| Box::new(mut_mut::MutMut));
    store.register_late_pass(|_| Box::new(mut_reference::UnnecessaryMutPassed));
    store.register_late_pass(|_| Box::<significant_drop_tightening::SignificantDropTightening<'_>>::default());
    store.register_late_pass(|_| Box::new(len_zero::LenZero));
    store.register_late_pass(move |_| Box::new(attrs::Attributes::new(conf)));
    store.register_late_pass(|_| Box::new(blocks_in_conditions::BlocksInConditions));
    store.register_late_pass(|_| Box::new(unicode::Unicode));
    store.register_late_pass(|_| Box::new(uninit_vec::UninitVec));
    store.register_late_pass(|_| Box::new(unit_return_expecting_ord::UnitReturnExpectingOrd));
    store.register_late_pass(|_| Box::new(strings::StringAdd));
    store.register_late_pass(|_| Box::new(implicit_return::ImplicitReturn));
    store.register_late_pass(|_| Box::new(implicit_saturating_sub::ImplicitSaturatingSub));
    store.register_late_pass(|_| Box::new(default_numeric_fallback::DefaultNumericFallback));
    store.register_late_pass(|_| Box::new(inconsistent_struct_constructor::InconsistentStructConstructor));
    store.register_late_pass(|_| Box::new(non_octal_unix_permissions::NonOctalUnixPermissions));
    store.register_early_pass(|| Box::new(unnecessary_self_imports::UnnecessarySelfImports));
    store.register_late_pass(move |_| Box::new(approx_const::ApproxConstant::new(conf)));
    let format_args = format_args_storage.clone();
    store.register_late_pass(move |_| Box::new(methods::Methods::new(conf, format_args.clone())));
    store.register_late_pass(move |_| Box::new(matches::Matches::new(conf)));
    store.register_early_pass(move || Box::new(manual_non_exhaustive::ManualNonExhaustiveStruct::new(conf)));
    store.register_late_pass(move |_| Box::new(manual_non_exhaustive::ManualNonExhaustiveEnum::new(conf)));
    store.register_late_pass(move |_| Box::new(manual_strip::ManualStrip::new(conf)));
    store.register_early_pass(move || Box::new(redundant_static_lifetimes::RedundantStaticLifetimes::new(conf)));
    store.register_early_pass(move || Box::new(redundant_field_names::RedundantFieldNames::new(conf)));
    store.register_late_pass(move |_| Box::new(checked_conversions::CheckedConversions::new(conf)));
    store.register_late_pass(move |_| Box::new(mem_replace::MemReplace::new(conf)));
    store.register_late_pass(move |_| Box::new(ranges::Ranges::new(conf)));
    store.register_late_pass(move |_| Box::new(from_over_into::FromOverInto::new(conf)));
    store.register_late_pass(move |_| Box::new(use_self::UseSelf::new(conf)));
    store.register_late_pass(move |_| Box::new(missing_const_for_fn::MissingConstForFn::new(conf)));
    store.register_late_pass(move |_| Box::new(needless_question_mark::NeedlessQuestionMark));
    store.register_late_pass(move |_| Box::new(casts::Casts::new(conf)));
    store.register_early_pass(move || Box::new(unnested_or_patterns::UnnestedOrPatterns::new(conf)));
    store.register_late_pass(|_| Box::new(size_of_in_element_count::SizeOfInElementCount));
    store.register_late_pass(|_| Box::new(same_name_method::SameNameMethod));
    store.register_late_pass(move |_| Box::new(index_refutable_slice::IndexRefutableSlice::new(conf)));
    store.register_late_pass(|_| Box::<shadow::Shadow>::default());
    store.register_late_pass(|_| Box::new(unit_types::UnitTypes));
    store.register_late_pass(move |_| Box::new(loops::Loops::new(conf)));
    store.register_late_pass(|_| Box::<main_recursion::MainRecursion>::default());
    store.register_late_pass(|_| Box::new(lifetimes::Lifetimes));
    store.register_late_pass(|_| Box::new(entry::HashMapPass));
    store.register_late_pass(|_| Box::new(minmax::MinMaxPass));
    store.register_late_pass(|_| Box::new(zero_div_zero::ZeroDiv));
    store.register_late_pass(|_| Box::new(mutex_atomic::Mutex));
    store.register_late_pass(|_| Box::new(needless_update::NeedlessUpdate));
    store.register_late_pass(|_| Box::new(needless_borrowed_ref::NeedlessBorrowedRef));
    store.register_late_pass(|_| Box::new(borrow_deref_ref::BorrowDerefRef));
    store.register_late_pass(|_| Box::<no_effect::NoEffect>::default());
    store.register_late_pass(|_| Box::new(temporary_assignment::TemporaryAssignment));
    store.register_late_pass(move |_| Box::new(transmute::Transmute::new(conf)));
    store.register_late_pass(move |_| Box::new(cognitive_complexity::CognitiveComplexity::new(conf)));
    store.register_late_pass(move |_| Box::new(escape::BoxedLocal::new(conf)));
    store.register_late_pass(move |_| Box::new(vec::UselessVec::new(conf)));
    store.register_late_pass(move |_| Box::new(panic_unimplemented::PanicUnimplemented::new(conf)));
    store.register_late_pass(|_| Box::new(strings::StringLitAsBytes));
    store.register_late_pass(|_| Box::new(derive::Derive));
    store.register_late_pass(move |_| Box::new(derivable_impls::DerivableImpls::new(conf)));
    store.register_late_pass(|_| Box::new(drop_forget_ref::DropForgetRef));
    store.register_late_pass(|_| Box::new(empty_enum::EmptyEnum));
    store.register_late_pass(|_| Box::new(invalid_upcast_comparisons::InvalidUpcastComparisons));
    store.register_late_pass(|_| Box::<regex::Regex>::default());
    store.register_late_pass(move |tcx| Box::new(copies::CopyAndPaste::new(tcx, conf)));
    store.register_late_pass(|_| Box::new(copy_iterator::CopyIterator));
    let format_args = format_args_storage.clone();
    store.register_late_pass(move |_| Box::new(format::UselessFormat::new(format_args.clone())));
    store.register_late_pass(|_| Box::new(swap::Swap));
    store.register_late_pass(|_| Box::new(panicking_overflow_checks::PanickingOverflowChecks));
    store.register_late_pass(|_| Box::<new_without_default::NewWithoutDefault>::default());
    store.register_late_pass(move |_| Box::new(disallowed_names::DisallowedNames::new(conf)));
    store.register_late_pass(move |tcx| Box::new(functions::Functions::new(tcx, conf)));
    store.register_late_pass(move |_| Box::new(doc::Documentation::new(conf)));
    store.register_late_pass(|_| Box::new(neg_multiply::NegMultiply));
    store.register_late_pass(|_| Box::new(let_if_seq::LetIfSeq));
    store.register_late_pass(|_| Box::new(mixed_read_write_in_expression::EvalOrderDependence));
    store.register_late_pass(move |_| Box::new(missing_doc::MissingDoc::new(conf)));
    store.register_late_pass(|_| Box::new(missing_inline::MissingInline));
    store.register_late_pass(move |_| Box::new(exhaustive_items::ExhaustiveItems));
    store.register_late_pass(|_| Box::new(match_result_ok::MatchResultOk));
    store.register_late_pass(|_| Box::new(partialeq_ne_impl::PartialEqNeImpl));
    store.register_late_pass(|_| Box::new(unused_io_amount::UnusedIoAmount));
    store.register_late_pass(move |_| Box::new(large_enum_variant::LargeEnumVariant::new(conf)));
    let format_args = format_args_storage.clone();
    store.register_late_pass(move |_| Box::new(explicit_write::ExplicitWrite::new(format_args.clone())));
    store.register_late_pass(|_| Box::new(needless_pass_by_value::NeedlessPassByValue));
    store.register_late_pass(move |tcx| Box::new(pass_by_ref_or_value::PassByRefOrValue::new(tcx, conf)));
    store.register_late_pass(|_| Box::new(ref_option_ref::RefOptionRef));
    store.register_late_pass(|_| Box::new(infinite_iter::InfiniteIter));
    store.register_late_pass(|_| Box::new(inline_fn_without_body::InlineFnWithoutBody));
    store.register_late_pass(|_| Box::<useless_conversion::UselessConversion>::default());
    store.register_late_pass(|_| Box::new(implicit_hasher::ImplicitHasher));
    store.register_late_pass(|_| Box::new(fallible_impl_from::FallibleImplFrom));
    store.register_late_pass(move |_| Box::new(question_mark::QuestionMark::new(conf)));
    store.register_late_pass(|_| Box::new(question_mark_used::QuestionMarkUsed));
    store.register_early_pass(|| Box::new(suspicious_operation_groupings::SuspiciousOperationGroupings));
    store.register_late_pass(|_| Box::new(suspicious_trait_impl::SuspiciousImpl));
    store.register_late_pass(|_| Box::new(map_unit_fn::MapUnit));
    store.register_late_pass(|_| Box::new(inherent_impl::MultipleInherentImpl));
    store.register_late_pass(|_| Box::new(neg_cmp_op_on_partial_ord::NoNegCompOpForPartialOrd));
    store.register_late_pass(|_| Box::new(unwrap::Unwrap));
    store.register_late_pass(move |_| Box::new(indexing_slicing::IndexingSlicing::new(conf)));
    store.register_late_pass(move |tcx| Box::new(non_copy_const::NonCopyConst::new(tcx, conf)));
    store.register_late_pass(|_| Box::new(ptr_offset_with_cast::PtrOffsetWithCast));
    store.register_late_pass(|_| Box::new(redundant_clone::RedundantClone));
    store.register_late_pass(|_| Box::new(slow_vector_initialization::SlowVectorInit));
    store.register_late_pass(move |_| Box::new(unnecessary_wraps::UnnecessaryWraps::new(conf)));
    store.register_late_pass(|_| Box::new(assertions_on_constants::AssertionsOnConstants));
    store.register_late_pass(|_| Box::new(assertions_on_result_states::AssertionsOnResultStates));
    store.register_late_pass(|_| Box::new(inherent_to_string::InherentToString));
    store.register_late_pass(move |_| Box::new(trait_bounds::TraitBounds::new(conf)));
    store.register_late_pass(|_| Box::new(comparison_chain::ComparisonChain));
    store.register_late_pass(move |tcx| Box::new(mut_key::MutableKeyType::new(tcx, conf)));
    store.register_early_pass(|| Box::new(reference::DerefAddrOf));
    store.register_early_pass(|| Box::new(double_parens::DoubleParens));
    let format_args = format_args_storage.clone();
    store.register_late_pass(move |_| Box::new(format_impl::FormatImpl::new(format_args.clone())));
    store.register_early_pass(|| Box::new(unsafe_removed_from_name::UnsafeNameRemoval));
    store.register_early_pass(|| Box::new(else_if_without_else::ElseIfWithoutElse));
    store.register_early_pass(|| Box::new(int_plus_one::IntPlusOne));
    store.register_early_pass(|| Box::new(formatting::Formatting));
    store.register_early_pass(|| Box::new(misc_early::MiscEarlyLints));
    store.register_late_pass(|_| Box::new(redundant_closure_call::RedundantClosureCall));
    store.register_early_pass(|| Box::new(unused_unit::UnusedUnit));
    store.register_late_pass(|_| Box::new(returns::Return));
    store.register_early_pass(|| Box::new(collapsible_if::CollapsibleIf));
    store.register_late_pass(|_| Box::new(items_after_statements::ItemsAfterStatements));
    store.register_early_pass(|| Box::new(precedence::Precedence));
    store.register_late_pass(|_| Box::new(needless_parens_on_range_literals::NeedlessParensOnRangeLiterals));
    store.register_early_pass(|| Box::new(needless_continue::NeedlessContinue));
    store.register_early_pass(|| Box::new(redundant_else::RedundantElse));
    store.register_late_pass(|_| Box::new(create_dir::CreateDir));
    store.register_early_pass(|| Box::new(needless_arbitrary_self_type::NeedlessArbitrarySelfType));
    store.register_early_pass(move || Box::new(literal_representation::LiteralDigitGrouping::new(conf)));
    store.register_early_pass(move || Box::new(literal_representation::DecimalLiteralRepresentation::new(conf)));
    store.register_late_pass(move |_| Box::new(item_name_repetitions::ItemNameRepetitions::new(conf)));
    store.register_early_pass(|| Box::new(tabs_in_doc_comments::TabsInDocComments));
    store.register_late_pass(move |_| Box::new(upper_case_acronyms::UpperCaseAcronyms::new(conf)));
    store.register_late_pass(|_| Box::<default::Default>::default());
    store.register_late_pass(move |_| Box::new(unused_self::UnusedSelf::new(conf)));
    store.register_late_pass(|_| Box::new(mutable_debug_assertion::DebugAssertWithMutCall));
    store.register_late_pass(|_| Box::new(exit::Exit));
    store.register_late_pass(|_| Box::new(to_digit_is_some::ToDigitIsSome));
    store.register_late_pass(move |_| Box::new(large_stack_arrays::LargeStackArrays::new(conf)));
    store.register_late_pass(move |_| Box::new(large_const_arrays::LargeConstArrays::new(conf)));
    store.register_late_pass(|_| Box::new(floating_point_arithmetic::FloatingPointArithmetic));
    store.register_late_pass(|_| Box::new(as_conversions::AsConversions));
    store.register_late_pass(|_| Box::new(let_underscore::LetUnderscore));
    store.register_early_pass(|| Box::<single_component_path_imports::SingleComponentPathImports>::default());
    store.register_late_pass(move |_| Box::new(excessive_bools::ExcessiveBools::new(conf)));
    store.register_early_pass(|| Box::new(option_env_unwrap::OptionEnvUnwrap));
    store.register_late_pass(move |_| Box::new(wildcard_imports::WildcardImports::new(conf)));
    store.register_late_pass(|_| Box::<redundant_pub_crate::RedundantPubCrate>::default());
    store.register_late_pass(|_| Box::new(unnamed_address::UnnamedAddress));
    store.register_late_pass(|_| Box::<dereference::Dereferencing<'_>>::default());
    store.register_late_pass(|_| Box::new(option_if_let_else::OptionIfLetElse));
    store.register_late_pass(|_| Box::new(future_not_send::FutureNotSend));
    store.register_late_pass(move |_| Box::new(large_futures::LargeFuture::new(conf)));
    store.register_late_pass(|_| Box::new(if_let_mutex::IfLetMutex));
    store.register_late_pass(|_| Box::new(if_not_else::IfNotElse));
    store.register_late_pass(|_| Box::new(equatable_if_let::PatternEquality));
    store.register_late_pass(|_| Box::new(manual_async_fn::ManualAsyncFn));
    store.register_late_pass(|_| Box::new(panic_in_result_fn::PanicInResultFn));
    store.register_early_pass(move || Box::new(non_expressive_names::NonExpressiveNames::new(conf)));
    store.register_early_pass(move || Box::new(nonstandard_macro_braces::MacroBraces::new(conf)));
    store.register_late_pass(|_| Box::<macro_use::MacroUseImports>::default());
    store.register_late_pass(|_| Box::new(pattern_type_mismatch::PatternTypeMismatch));
    store.register_late_pass(|_| Box::new(unwrap_in_result::UnwrapInResult));
    store.register_late_pass(|_| Box::new(semicolon_if_nothing_returned::SemicolonIfNothingReturned));
    store.register_late_pass(|_| Box::new(async_yields_async::AsyncYieldsAsync));
    store.register_late_pass(move |tcx| Box::new(disallowed_macros::DisallowedMacros::new(tcx, conf)));
    store.register_late_pass(move |tcx| Box::new(disallowed_methods::DisallowedMethods::new(tcx, conf)));
    store.register_early_pass(|| Box::new(asm_syntax::InlineAsmX86AttSyntax));
    store.register_early_pass(|| Box::new(asm_syntax::InlineAsmX86IntelSyntax));
    store.register_late_pass(|_| Box::new(empty_drop::EmptyDrop));
    store.register_late_pass(|_| Box::new(strings::StrToString));
    store.register_late_pass(|_| Box::new(strings::StringToString));
    store.register_late_pass(|_| Box::new(zero_sized_map_values::ZeroSizedMapValues));
    store.register_late_pass(|_| Box::<vec_init_then_push::VecInitThenPush>::default());
    store.register_late_pass(|_| Box::new(redundant_slicing::RedundantSlicing));
    store.register_late_pass(|_| Box::new(from_str_radix_10::FromStrRadix10));
    store.register_late_pass(move |_| Box::new(if_then_some_else_none::IfThenSomeElseNone::new(conf)));
    store.register_late_pass(|_| Box::new(bool_assert_comparison::BoolAssertComparison));
    store.register_early_pass(move || Box::new(module_style::ModStyle));
    store.register_late_pass(|_| Box::<unused_async::UnusedAsync>::default());
    store.register_late_pass(move |tcx| Box::new(disallowed_types::DisallowedTypes::new(tcx, conf)));
    store.register_late_pass(move |tcx| Box::new(missing_enforced_import_rename::ImportRename::new(tcx, conf)));
    store.register_early_pass(move || Box::new(disallowed_script_idents::DisallowedScriptIdents::new(conf)));
    store.register_late_pass(|_| Box::new(strlen_on_c_strings::StrlenOnCStrings));
    store.register_late_pass(move |_| Box::new(self_named_constructors::SelfNamedConstructors));
    store.register_late_pass(move |_| Box::new(iter_not_returning_iterator::IterNotReturningIterator));
    store.register_late_pass(move |_| Box::new(manual_assert::ManualAssert));
    store.register_late_pass(move |_| Box::new(non_send_fields_in_send_ty::NonSendFieldInSendTy::new(conf)));
    store.register_late_pass(move |_| Box::new(undocumented_unsafe_blocks::UndocumentedUnsafeBlocks::new(conf)));
    let format_args = format_args_storage.clone();
    store.register_late_pass(move |_| Box::new(format_args::FormatArgs::new(conf, format_args.clone())));
    store.register_late_pass(|_| Box::new(trailing_empty_array::TrailingEmptyArray));
    store.register_early_pass(|| Box::new(octal_escapes::OctalEscapes));
    store.register_late_pass(|_| Box::new(needless_late_init::NeedlessLateInit));
    store.register_late_pass(|_| Box::new(return_self_not_must_use::ReturnSelfNotMustUse));
    store.register_late_pass(|_| Box::new(init_numbered_fields::NumberedFields));
    store.register_early_pass(|| Box::new(single_char_lifetime_names::SingleCharLifetimeNames));
    store.register_late_pass(move |_| Box::new(manual_bits::ManualBits::new(conf)));
    store.register_late_pass(|_| Box::new(default_union_representation::DefaultUnionRepresentation));
    store.register_late_pass(|_| Box::<only_used_in_recursion::OnlyUsedInRecursion>::default());
    store.register_late_pass(move |_| Box::new(dbg_macro::DbgMacro::new(conf)));
    let format_args = format_args_storage.clone();
    store.register_late_pass(move |_| Box::new(write::Write::new(conf, format_args.clone())));
    store.register_late_pass(move |_| Box::new(cargo::Cargo::new(conf)));
    store.register_early_pass(|| Box::new(crate_in_macro_def::CrateInMacroDef));
    store.register_early_pass(|| Box::new(empty_with_brackets::EmptyWithBrackets));
    store.register_late_pass(|_| Box::new(unnecessary_owned_empty_strings::UnnecessaryOwnedEmptyStrings));
    store.register_early_pass(|| Box::new(pub_use::PubUse));
    store.register_late_pass(|_| Box::new(format_push_string::FormatPushString));
    store.register_late_pass(move |_| Box::new(large_include_file::LargeIncludeFile::new(conf)));
    store.register_late_pass(|_| Box::new(strings::TrimSplitWhitespace));
    store.register_late_pass(|_| Box::new(rc_clone_in_vec_init::RcCloneInVecInit));
    store.register_early_pass(|| Box::<duplicate_mod::DuplicateMod>::default());
    store.register_early_pass(|| Box::new(unused_rounding::UnusedRounding));
    store.register_early_pass(move || Box::new(almost_complete_range::AlmostCompleteRange::new(conf)));
    store.register_late_pass(|_| Box::new(swap_ptr_to_ref::SwapPtrToRef));
    store.register_late_pass(|_| Box::new(mismatching_type_param_order::TypeParamMismatch));
    store.register_late_pass(|_| Box::new(read_zero_byte_vec::ReadZeroByteVec));
    store.register_late_pass(|_| Box::new(default_instead_of_iter_empty::DefaultIterEmpty));
<<<<<<< HEAD
    store.register_late_pass(move |_| Box::new(manual_rem_euclid::ManualRemEuclid::new(msrv())));
    store.register_late_pass(move |_| Box::new(manual_retain::ManualRetain::new(msrv())));
    store.register_late_pass(move |_| Box::new(manual_rotate::ManualRotate));
    store.register_late_pass(move |_| {
        Box::new(operators::Operators::new(
            verbose_bit_mask_threshold,
            allow_comparison_to_zero,
        ))
    });
=======
    store.register_late_pass(move |_| Box::new(manual_rem_euclid::ManualRemEuclid::new(conf)));
    store.register_late_pass(move |_| Box::new(manual_retain::ManualRetain::new(conf)));
    store.register_late_pass(move |_| Box::new(manual_rotate::ManualRotate));
    store.register_late_pass(move |_| Box::new(operators::Operators::new(conf)));
>>>>>>> df0cb6c5
    store.register_late_pass(|_| Box::<std_instead_of_core::StdReexports>::default());
    store.register_late_pass(move |_| Box::new(instant_subtraction::InstantSubtraction::new(conf)));
    store.register_late_pass(|_| Box::new(partialeq_to_none::PartialeqToNone));
    store.register_late_pass(move |_| Box::new(manual_clamp::ManualClamp::new(conf)));
    store.register_late_pass(|_| Box::new(manual_string_new::ManualStringNew));
    store.register_late_pass(|_| Box::new(unused_peekable::UnusedPeekable));
    store.register_early_pass(|| Box::new(multi_assignments::MultiAssignments));
    store.register_late_pass(|_| Box::new(bool_to_int_with_if::BoolToIntWithIf));
    store.register_late_pass(|_| Box::new(box_default::BoxDefault));
    store.register_late_pass(|_| Box::new(implicit_saturating_add::ImplicitSaturatingAdd));
    store.register_early_pass(|| Box::new(partial_pub_fields::PartialPubFields));
    store.register_late_pass(|_| Box::new(missing_trait_methods::MissingTraitMethods));
    store.register_late_pass(|_| Box::new(from_raw_with_void_ptr::FromRawWithVoidPtr));
    store.register_late_pass(|_| Box::new(suspicious_xor_used_as_pow::ConfusingXorAndPow));
    store.register_late_pass(move |_| Box::new(manual_is_ascii_check::ManualIsAsciiCheck::new(conf)));
    store.register_late_pass(move |_| Box::new(semicolon_block::SemicolonBlock::new(conf)));
    store.register_late_pass(|_| Box::new(permissions_set_readonly_false::PermissionsSetReadonlyFalse));
    store.register_late_pass(|_| Box::new(size_of_ref::SizeOfRef));
    store.register_late_pass(|_| Box::new(multiple_unsafe_ops_per_block::MultipleUnsafeOpsPerBlock));
    store.register_late_pass(move |_| Box::new(extra_unused_type_parameters::ExtraUnusedTypeParameters::new(conf)));
    store.register_late_pass(|_| Box::new(no_mangle_with_rust_abi::NoMangleWithRustAbi));
    store.register_late_pass(|_| Box::new(collection_is_never_read::CollectionIsNeverRead));
    store.register_late_pass(|_| Box::new(missing_assert_message::MissingAssertMessage));
    store.register_late_pass(|_| Box::new(needless_maybe_sized::NeedlessMaybeSized));
    store.register_late_pass(|_| Box::new(redundant_async_block::RedundantAsyncBlock));
    store.register_late_pass(|_| Box::new(let_with_type_underscore::UnderscoreTyped));
    store.register_late_pass(move |_| Box::new(manual_main_separator_str::ManualMainSeparatorStr::new(conf)));
    store.register_late_pass(|_| Box::new(unnecessary_struct_initialization::UnnecessaryStruct));
    store.register_late_pass(move |_| Box::new(unnecessary_box_returns::UnnecessaryBoxReturns::new(conf)));
    store.register_late_pass(|_| Box::new(lines_filter_map_ok::LinesFilterMapOk));
    store.register_late_pass(|_| Box::new(tests_outside_test_module::TestsOutsideTestModule));
    store.register_late_pass(|_| Box::new(manual_slice_size_calculation::ManualSliceSizeCalculation));
    store.register_early_pass(move || Box::new(excessive_nesting::ExcessiveNesting::new(conf)));
    store.register_late_pass(|_| Box::new(items_after_test_module::ItemsAfterTestModule));
    store.register_early_pass(|| Box::new(ref_patterns::RefPatterns));
    store.register_late_pass(|_| Box::new(default_constructed_unit_structs::DefaultConstructedUnitStructs));
    store.register_early_pass(|| Box::new(needless_else::NeedlessElse));
    store.register_late_pass(|_| Box::new(missing_fields_in_debug::MissingFieldsInDebug));
    store.register_late_pass(|_| Box::new(endian_bytes::EndianBytes));
    store.register_late_pass(|_| Box::new(redundant_type_annotations::RedundantTypeAnnotations));
    store.register_late_pass(|_| Box::new(arc_with_non_send_sync::ArcWithNonSendSync));
    store.register_late_pass(|_| Box::new(needless_if::NeedlessIf));
    store.register_late_pass(move |_| Box::new(min_ident_chars::MinIdentChars::new(conf)));
    store.register_late_pass(move |_| Box::new(large_stack_frames::LargeStackFrames::new(conf)));
    store.register_late_pass(|_| Box::new(single_range_in_vec_init::SingleRangeInVecInit));
    store.register_late_pass(move |_| Box::new(needless_pass_by_ref_mut::NeedlessPassByRefMut::new(conf)));
    store.register_late_pass(|_| Box::new(non_canonical_impls::NonCanonicalImpls));
    store.register_late_pass(move |_| Box::new(single_call_fn::SingleCallFn::new(conf)));
    store.register_early_pass(move || Box::new(raw_strings::RawStrings::new(conf)));
    store.register_late_pass(move |_| Box::new(legacy_numeric_constants::LegacyNumericConstants::new(conf)));
    store.register_late_pass(|_| Box::new(manual_range_patterns::ManualRangePatterns));
    store.register_early_pass(|| Box::new(visibility::Visibility));
    store.register_late_pass(move |_| Box::new(tuple_array_conversions::TupleArrayConversions::new(conf)));
    store.register_late_pass(|_| Box::new(manual_float_methods::ManualFloatMethods));
    store.register_late_pass(|_| Box::new(four_forward_slashes::FourForwardSlashes));
    store.register_late_pass(|_| Box::new(error_impl_error::ErrorImplError));
    store.register_late_pass(move |_| Box::new(absolute_paths::AbsolutePaths::new(conf)));
    store.register_late_pass(|_| Box::new(redundant_locals::RedundantLocals));
    store.register_late_pass(|_| Box::new(ignored_unit_patterns::IgnoredUnitPatterns));
    store.register_late_pass(|_| Box::<reserve_after_initialization::ReserveAfterInitialization>::default());
    store.register_late_pass(|_| Box::new(implied_bounds_in_impls::ImpliedBoundsInImpls));
    store.register_late_pass(|_| Box::new(missing_asserts_for_indexing::MissingAssertsForIndexing));
    store.register_late_pass(|_| Box::new(unnecessary_map_on_constructor::UnnecessaryMapOnConstructor));
    store.register_late_pass(move |_| {
        Box::new(needless_borrows_for_generic_args::NeedlessBorrowsForGenericArgs::new(
            conf,
        ))
    });
    store.register_late_pass(move |_| Box::new(manual_hash_one::ManualHashOne::new(conf)));
    store.register_late_pass(|_| Box::new(iter_without_into_iter::IterWithoutIntoIter));
    store.register_late_pass(|_| Box::<pathbuf_init_then_push::PathbufThenPush<'_>>::default());
    store.register_late_pass(|_| Box::new(iter_over_hash_type::IterOverHashType));
    store.register_late_pass(|_| Box::new(impl_hash_with_borrow_str_and_bytes::ImplHashWithBorrowStrBytes));
    store.register_late_pass(|_| Box::new(repeat_vec_with_capacity::RepeatVecWithCapacity));
    store.register_late_pass(|_| Box::new(uninhabited_references::UninhabitedReferences));
    store.register_late_pass(|_| Box::new(ineffective_open_options::IneffectiveOpenOptions));
    store.register_late_pass(|_| Box::<unconditional_recursion::UnconditionalRecursion>::default());
<<<<<<< HEAD
    store.register_late_pass(move |_| {
        Box::new(pub_underscore_fields::PubUnderscoreFields {
            behavior: pub_underscore_fields_behavior,
        })
    });
    store
        .register_late_pass(move |_| Box::new(missing_const_for_thread_local::MissingConstForThreadLocal::new(msrv())));
    store.register_late_pass(move |_| Box::new(incompatible_msrv::IncompatibleMsrv::new(msrv())));
=======
    store.register_late_pass(move |_| Box::new(pub_underscore_fields::PubUnderscoreFields::new(conf)));
    store.register_late_pass(move |_| Box::new(missing_const_for_thread_local::MissingConstForThreadLocal::new(conf)));
    store.register_late_pass(move |_| Box::new(incompatible_msrv::IncompatibleMsrv::new(conf)));
>>>>>>> df0cb6c5
    store.register_late_pass(|_| Box::new(to_string_trait_impl::ToStringTraitImpl));
    store.register_early_pass(|| Box::new(multiple_bound_locations::MultipleBoundLocations));
    store.register_late_pass(move |_| Box::new(assigning_clones::AssigningClones::new(conf)));
    store.register_late_pass(|_| Box::new(zero_repeat_side_effects::ZeroRepeatSideEffects));
    store.register_late_pass(|_| Box::new(manual_unwrap_or_default::ManualUnwrapOrDefault));
    store.register_late_pass(|_| Box::new(integer_division_remainder_used::IntegerDivisionRemainderUsed));
    store.register_late_pass(move |_| Box::new(macro_metavars_in_unsafe::ExprMetavarsInUnsafe::new(conf)));
    store.register_late_pass(move |_| Box::new(string_patterns::StringPatterns::new(conf)));
    store.register_early_pass(|| Box::new(field_scoped_visibility_modifiers::FieldScopedVisibilityModifiers));
    store.register_late_pass(|_| Box::new(set_contains_or_insert::HashsetInsertAfterContains));
    store.register_early_pass(|| Box::new(byte_char_slices::ByteCharSlice));
    store.register_early_pass(|| Box::new(cfg_not_test::CfgNotTest));
    // add lints here, do not remove this comment, it's used in `new_lint`
}

#[rustfmt::skip]
fn register_removed_non_tool_lints(store: &mut rustc_lint::LintStore) {
    store.register_removed(
        "should_assert_eq",
        "`assert!()` will be more flexible with RFC 2011",
    );
    store.register_removed(
        "extend_from_slice",
        "`.extend_from_slice(_)` is a faster way to extend a Vec by a slice",
    );
    store.register_removed(
        "range_step_by_zero",
        "`iterator.step_by(0)` panics nowadays",
    );
    store.register_removed(
        "unstable_as_slice",
        "`Vec::as_slice` has been stabilized in 1.7",
    );
    store.register_removed(
        "unstable_as_mut_slice",
        "`Vec::as_mut_slice` has been stabilized in 1.7",
    );
    store.register_removed(
        "misaligned_transmute",
        "this lint has been split into cast_ptr_alignment and transmute_ptr_to_ptr",
    );
    store.register_removed(
        "assign_ops",
        "using compound assignment operators (e.g., `+=`) is harmless",
    );
    store.register_removed(
        "if_let_redundant_pattern_matching",
        "this lint has been changed to redundant_pattern_matching",
    );
    store.register_removed(
        "unsafe_vector_initialization",
        "the replacement suggested by this lint had substantially different behavior",
    );
    store.register_removed(
        "reverse_range_loop",
        "this lint is now included in reversed_empty_ranges",
    );
}

/// Register renamed lints.
///
/// Used in `./src/driver.rs`.
pub fn register_renamed(ls: &mut rustc_lint::LintStore) {
    for (old_name, new_name) in renamed_lints::RENAMED_LINTS {
        ls.register_renamed(old_name, new_name);
    }
}

// only exists to let the dogfood integration test works.
// Don't run clippy as an executable directly
#[allow(dead_code)]
fn main() {
    panic!("Please use the cargo-clippy executable");
}<|MERGE_RESOLUTION|>--- conflicted
+++ resolved
@@ -815,22 +815,10 @@
     store.register_late_pass(|_| Box::new(mismatching_type_param_order::TypeParamMismatch));
     store.register_late_pass(|_| Box::new(read_zero_byte_vec::ReadZeroByteVec));
     store.register_late_pass(|_| Box::new(default_instead_of_iter_empty::DefaultIterEmpty));
-<<<<<<< HEAD
-    store.register_late_pass(move |_| Box::new(manual_rem_euclid::ManualRemEuclid::new(msrv())));
-    store.register_late_pass(move |_| Box::new(manual_retain::ManualRetain::new(msrv())));
-    store.register_late_pass(move |_| Box::new(manual_rotate::ManualRotate));
-    store.register_late_pass(move |_| {
-        Box::new(operators::Operators::new(
-            verbose_bit_mask_threshold,
-            allow_comparison_to_zero,
-        ))
-    });
-=======
     store.register_late_pass(move |_| Box::new(manual_rem_euclid::ManualRemEuclid::new(conf)));
     store.register_late_pass(move |_| Box::new(manual_retain::ManualRetain::new(conf)));
     store.register_late_pass(move |_| Box::new(manual_rotate::ManualRotate));
     store.register_late_pass(move |_| Box::new(operators::Operators::new(conf)));
->>>>>>> df0cb6c5
     store.register_late_pass(|_| Box::<std_instead_of_core::StdReexports>::default());
     store.register_late_pass(move |_| Box::new(instant_subtraction::InstantSubtraction::new(conf)));
     store.register_late_pass(|_| Box::new(partialeq_to_none::PartialeqToNone));
@@ -908,20 +896,9 @@
     store.register_late_pass(|_| Box::new(uninhabited_references::UninhabitedReferences));
     store.register_late_pass(|_| Box::new(ineffective_open_options::IneffectiveOpenOptions));
     store.register_late_pass(|_| Box::<unconditional_recursion::UnconditionalRecursion>::default());
-<<<<<<< HEAD
-    store.register_late_pass(move |_| {
-        Box::new(pub_underscore_fields::PubUnderscoreFields {
-            behavior: pub_underscore_fields_behavior,
-        })
-    });
-    store
-        .register_late_pass(move |_| Box::new(missing_const_for_thread_local::MissingConstForThreadLocal::new(msrv())));
-    store.register_late_pass(move |_| Box::new(incompatible_msrv::IncompatibleMsrv::new(msrv())));
-=======
     store.register_late_pass(move |_| Box::new(pub_underscore_fields::PubUnderscoreFields::new(conf)));
     store.register_late_pass(move |_| Box::new(missing_const_for_thread_local::MissingConstForThreadLocal::new(conf)));
     store.register_late_pass(move |_| Box::new(incompatible_msrv::IncompatibleMsrv::new(conf)));
->>>>>>> df0cb6c5
     store.register_late_pass(|_| Box::new(to_string_trait_impl::ToStringTraitImpl));
     store.register_early_pass(|| Box::new(multiple_bound_locations::MultipleBoundLocations));
     store.register_late_pass(move |_| Box::new(assigning_clones::AssigningClones::new(conf)));

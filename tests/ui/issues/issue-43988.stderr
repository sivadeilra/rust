--- conflicted
+++ resolved
@@ -38,11 +38,7 @@
    |     ^^^^^^^
    |     |
    |     expected this to be a list
-<<<<<<< HEAD
-   |     help: must be of the form: `#[repr(C)]`
-=======
    |     help: must be of the form: `#[repr(C | Rust | align(...) | packed(...) | <integer type> | transparent)]`
->>>>>>> d41e12f1
 
 error[E0539]: malformed `inline` attribute input
   --> $DIR/issue-43988.rs:30:5
@@ -68,11 +64,7 @@
    |              ^^^^^^^
    |              |
    |              expected this to be a list
-<<<<<<< HEAD
-   |              help: must be of the form: `#[repr(C)]`
-=======
    |              help: must be of the form: `#[repr(C | Rust | align(...) | packed(...) | <integer type> | transparent)]`
->>>>>>> d41e12f1
 
 error[E0518]: attribute should be applied to function or closure
   --> $DIR/issue-43988.rs:5:5

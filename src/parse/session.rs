--- conflicted
+++ resolved
@@ -139,22 +139,7 @@
             rustc_driver::DEFAULT_LOCALE_RESOURCES.to_vec(),
             false,
         );
-<<<<<<< HEAD
         Box::new(EmitterWriter::stderr(emit_color, fallback_bundle).sm(Some(source_map.clone())))
-=======
-        Box::new(EmitterWriter::stderr(
-            emit_color,
-            Some(source_map.clone()),
-            None,
-            fallback_bundle,
-            false,
-            false,
-            None,
-            false,
-            false,
-            TerminalUrl::No,
-        ))
->>>>>>> 547577fa
     };
     Handler::with_emitter(Box::new(SilentOnIgnoredFilesEmitter {
         has_non_ignorable_parser_errors: false,

mod lazy_continuation;
mod too_long_first_doc_paragraph;

use clippy_config::Conf;
use clippy_utils::attrs::is_doc_hidden;
use clippy_utils::diagnostics::{span_lint, span_lint_and_help};
use clippy_utils::macros::{is_panic, root_macro_call_first_node};
use clippy_utils::ty::is_type_diagnostic_item;
use clippy_utils::visitors::Visitable;
use clippy_utils::{is_entrypoint_fn, is_trait_impl_item, method_chain_args};
use pulldown_cmark::Event::{
    Code, DisplayMath, End, FootnoteReference, HardBreak, Html, InlineHtml, InlineMath, Rule, SoftBreak, Start,
    TaskListMarker, Text,
};
use pulldown_cmark::Tag::{BlockQuote, CodeBlock, FootnoteDefinition, Heading, Item, Link, Paragraph};
use pulldown_cmark::{BrokenLink, CodeBlockKind, CowStr, Options, TagEnd};
use rustc_ast::ast::Attribute;
use rustc_data_structures::fx::FxHashSet;
use rustc_hir::intravisit::{self, Visitor};
use rustc_hir::{AnonConst, Expr, ImplItemKind, ItemKind, Node, Safety, TraitItemKind};
use rustc_lint::{LateContext, LateLintPass, LintContext};
use rustc_middle::hir::nested_filter;
use rustc_middle::lint::in_external_macro;
use rustc_middle::ty;
use rustc_resolve::rustdoc::{
    add_doc_fragment, attrs_to_doc_fragments, main_body_opts, source_span_for_markdown_range, span_of_fragments,
    DocFragment,
};
use rustc_session::impl_lint_pass;
use rustc_span::edition::Edition;
use rustc_span::{sym, Span};
use std::ops::Range;
use url::Url;

mod empty_line_after;
mod link_with_quotes;
mod markdown;
mod missing_headers;
mod needless_doctest_main;
mod suspicious_doc_comments;

declare_clippy_lint! {
    /// ### What it does
    /// Checks for the presence of `_`, `::` or camel-case words
    /// outside ticks in documentation.
    ///
    /// ### Why is this bad?
    /// *Rustdoc* supports markdown formatting, `_`, `::` and
    /// camel-case probably indicates some code which should be included between
    /// ticks. `_` can also be used for emphasis in markdown, this lint tries to
    /// consider that.
    ///
    /// ### Known problems
    /// Lots of bad docs won’t be fixed, what the lint checks
    /// for is limited, and there are still false positives. HTML elements and their
    /// content are not linted.
    ///
    /// In addition, when writing documentation comments, including `[]` brackets
    /// inside a link text would trip the parser. Therefore, documenting link with
    /// `[`SmallVec<[T; INLINE_CAPACITY]>`]` and then [`SmallVec<[T; INLINE_CAPACITY]>`]: SmallVec
    /// would fail.
    ///
    /// ### Examples
    /// ```no_run
    /// /// Do something with the foo_bar parameter. See also
    /// /// that::other::module::foo.
    /// // ^ `foo_bar` and `that::other::module::foo` should be ticked.
    /// fn doit(foo_bar: usize) {}
    /// ```
    ///
    /// ```no_run
    /// // Link text with `[]` brackets should be written as following:
    /// /// Consume the array and return the inner
    /// /// [`SmallVec<[T; INLINE_CAPACITY]>`][SmallVec].
    /// /// [SmallVec]: SmallVec
    /// fn main() {}
    /// ```
    #[clippy::version = "pre 1.29.0"]
    pub DOC_MARKDOWN,
    pedantic,
    "presence of `_`, `::` or camel-case outside backticks in documentation"
}

declare_clippy_lint! {
    /// ### What it does
    /// Checks for the doc comments of publicly visible
    /// unsafe functions and warns if there is no `# Safety` section.
    ///
    /// ### Why is this bad?
    /// Unsafe functions should document their safety
    /// preconditions, so that users can be sure they are using them safely.
    ///
    /// ### Examples
    /// ```no_run
    ///# type Universe = ();
    /// /// This function should really be documented
    /// pub unsafe fn start_apocalypse(u: &mut Universe) {
    ///     unimplemented!();
    /// }
    /// ```
    ///
    /// At least write a line about safety:
    ///
    /// ```no_run
    ///# type Universe = ();
    /// /// # Safety
    /// ///
    /// /// This function should not be called before the horsemen are ready.
    /// pub unsafe fn start_apocalypse(u: &mut Universe) {
    ///     unimplemented!();
    /// }
    /// ```
    #[clippy::version = "1.39.0"]
    pub MISSING_SAFETY_DOC,
    style,
    "`pub unsafe fn` without `# Safety` docs"
}

declare_clippy_lint! {
    /// ### What it does
    /// Checks the doc comments of publicly visible functions that
    /// return a `Result` type and warns if there is no `# Errors` section.
    ///
    /// ### Why is this bad?
    /// Documenting the type of errors that can be returned from a
    /// function can help callers write code to handle the errors appropriately.
    ///
    /// ### Examples
    /// Since the following function returns a `Result` it has an `# Errors` section in
    /// its doc comment:
    ///
    /// ```no_run
    ///# use std::io;
    /// /// # Errors
    /// ///
    /// /// Will return `Err` if `filename` does not exist or the user does not have
    /// /// permission to read it.
    /// pub fn read(filename: String) -> io::Result<String> {
    ///     unimplemented!();
    /// }
    /// ```
    #[clippy::version = "1.41.0"]
    pub MISSING_ERRORS_DOC,
    pedantic,
    "`pub fn` returns `Result` without `# Errors` in doc comment"
}

declare_clippy_lint! {
    /// ### What it does
    /// Checks the doc comments of publicly visible functions that
    /// may panic and warns if there is no `# Panics` section.
    ///
    /// ### Why is this bad?
    /// Documenting the scenarios in which panicking occurs
    /// can help callers who do not want to panic to avoid those situations.
    ///
    /// ### Examples
    /// Since the following function may panic it has a `# Panics` section in
    /// its doc comment:
    ///
    /// ```no_run
    /// /// # Panics
    /// ///
    /// /// Will panic if y is 0
    /// pub fn divide_by(x: i32, y: i32) -> i32 {
    ///     if y == 0 {
    ///         panic!("Cannot divide by 0")
    ///     } else {
    ///         x / y
    ///     }
    /// }
    /// ```
    #[clippy::version = "1.51.0"]
    pub MISSING_PANICS_DOC,
    pedantic,
    "`pub fn` may panic without `# Panics` in doc comment"
}

declare_clippy_lint! {
    /// ### What it does
    /// Checks for `fn main() { .. }` in doctests
    ///
    /// ### Why is this bad?
    /// The test can be shorter (and likely more readable)
    /// if the `fn main()` is left implicit.
    ///
    /// ### Examples
    /// ```no_run
    /// /// An example of a doctest with a `main()` function
    /// ///
    /// /// # Examples
    /// ///
    /// /// ```
    /// /// fn main() {
    /// ///     // this needs not be in an `fn`
    /// /// }
    /// /// ```
    /// fn needless_main() {
    ///     unimplemented!();
    /// }
    /// ```
    #[clippy::version = "1.40.0"]
    pub NEEDLESS_DOCTEST_MAIN,
    style,
    "presence of `fn main() {` in code examples"
}

declare_clippy_lint! {
    /// ### What it does
    /// Checks for `#[test]` in doctests unless they are marked with
    /// either `ignore`, `no_run` or `compile_fail`.
    ///
    /// ### Why is this bad?
    /// Code in examples marked as `#[test]` will somewhat
    /// surprisingly not be run by `cargo test`. If you really want
    /// to show how to test stuff in an example, mark it `no_run` to
    /// make the intent clear.
    ///
    /// ### Examples
    /// ```no_run
    /// /// An example of a doctest with a `main()` function
    /// ///
    /// /// # Examples
    /// ///
    /// /// ```
    /// /// #[test]
    /// /// fn equality_works() {
    /// ///     assert_eq!(1_u8, 1);
    /// /// }
    /// /// ```
    /// fn test_attr_in_doctest() {
    ///     unimplemented!();
    /// }
    /// ```
    #[clippy::version = "1.76.0"]
    pub TEST_ATTR_IN_DOCTEST,
    suspicious,
    "presence of `#[test]` in code examples"
}

declare_clippy_lint! {
    /// ### What it does
    /// Detects the syntax `['foo']` in documentation comments (notice quotes instead of backticks)
    /// outside of code blocks
    /// ### Why is this bad?
    /// It is likely a typo when defining an intra-doc link
    ///
    /// ### Example
    /// ```no_run
    /// /// See also: ['foo']
    /// fn bar() {}
    /// ```
    /// Use instead:
    /// ```no_run
    /// /// See also: [`foo`]
    /// fn bar() {}
    /// ```
    #[clippy::version = "1.63.0"]
    pub DOC_LINK_WITH_QUOTES,
    pedantic,
    "possible typo for an intra-doc link"
}

declare_clippy_lint! {
    /// ### What it does
    /// Checks for the doc comments of publicly visible
    /// safe functions and traits and warns if there is a `# Safety` section.
    ///
    /// ### Why restrict this?
    /// Safe functions and traits are safe to implement and therefore do not
    /// need to describe safety preconditions that users are required to uphold.
    ///
    /// ### Examples
    /// ```no_run
    ///# type Universe = ();
    /// /// # Safety
    /// ///
    /// /// This function should not be called before the horsemen are ready.
    /// pub fn start_apocalypse_but_safely(u: &mut Universe) {
    ///     unimplemented!();
    /// }
    /// ```
    ///
    /// The function is safe, so there shouldn't be any preconditions
    /// that have to be explained for safety reasons.
    ///
    /// ```no_run
    ///# type Universe = ();
    /// /// This function should really be documented
    /// pub fn start_apocalypse(u: &mut Universe) {
    ///     unimplemented!();
    /// }
    /// ```
    #[clippy::version = "1.67.0"]
    pub UNNECESSARY_SAFETY_DOC,
    restriction,
    "`pub fn` or `pub trait` with `# Safety` docs"
}

declare_clippy_lint! {
    /// ### What it does
    /// Detects the use of outer doc comments (`///`, `/**`) followed by a bang (`!`): `///!`
    ///
    /// ### Why is this bad?
    /// Triple-slash comments (known as "outer doc comments") apply to items that follow it.
    /// An outer doc comment followed by a bang (i.e. `///!`) has no specific meaning.
    ///
    /// The user most likely meant to write an inner doc comment (`//!`, `/*!`), which
    /// applies to the parent item (i.e. the item that the comment is contained in,
    /// usually a module or crate).
    ///
    /// ### Known problems
    /// Inner doc comments can only appear before items, so there are certain cases where the suggestion
    /// made by this lint is not valid code. For example:
    /// ```rust
    /// fn foo() {}
    /// ///!
    /// fn bar() {}
    /// ```
    /// This lint detects the doc comment and suggests changing it to `//!`, but an inner doc comment
    /// is not valid at that position.
    ///
    /// ### Example
    /// In this example, the doc comment is attached to the *function*, rather than the *module*.
    /// ```no_run
    /// pub mod util {
    ///     ///! This module contains utility functions.
    ///
    ///     pub fn dummy() {}
    /// }
    /// ```
    ///
    /// Use instead:
    /// ```no_run
    /// pub mod util {
    ///     //! This module contains utility functions.
    ///
    ///     pub fn dummy() {}
    /// }
    /// ```
    #[clippy::version = "1.70.0"]
    pub SUSPICIOUS_DOC_COMMENTS,
    suspicious,
    "suspicious usage of (outer) doc comments"
}

declare_clippy_lint! {
    /// ### What it does
    /// Detects documentation that is empty.
    /// ### Why is this bad?
    /// Empty docs clutter code without adding value, reducing readability and maintainability.
    /// ### Example
    /// ```no_run
    /// ///
    /// fn returns_true() -> bool {
    ///     true
    /// }
    /// ```
    /// Use instead:
    /// ```no_run
    /// fn returns_true() -> bool {
    ///     true
    /// }
    /// ```
    #[clippy::version = "1.78.0"]
    pub EMPTY_DOCS,
    suspicious,
    "docstrings exist but documentation is empty"
}

declare_clippy_lint! {
    /// ### What it does
    ///
    /// In CommonMark Markdown, the language used to write doc comments, a
    /// paragraph nested within a list or block quote does not need any line
    /// after the first one to be indented or marked. The specification calls
    /// this a "lazy paragraph continuation."
    ///
    /// ### Why is this bad?
    ///
    /// This is easy to write but hard to read. Lazy continuations makes
    /// unintended markers hard to see, and make it harder to deduce the
    /// document's intended structure.
    ///
    /// ### Example
    ///
    /// This table is probably intended to have two rows,
    /// but it does not. It has zero rows, and is followed by
    /// a block quote.
    /// ```no_run
    /// /// Range | Description
    /// /// ----- | -----------
    /// /// >= 1  | fully opaque
    /// /// < 1   | partially see-through
    /// fn set_opacity(opacity: f32) {}
    /// ```
    ///
    /// Fix it by escaping the marker:
    /// ```no_run
    /// /// Range | Description
    /// /// ----- | -----------
    /// /// \>= 1 | fully opaque
    /// /// < 1   | partially see-through
    /// fn set_opacity(opacity: f32) {}
    /// ```
    ///
    /// This example is actually intended to be a list:
    /// ```no_run
    /// /// * Do nothing.
    /// /// * Then do something. Whatever it is needs done,
    /// /// it should be done right now.
    /// # fn do_stuff() {}
    /// ```
    ///
    /// Fix it by indenting the list contents:
    /// ```no_run
    /// /// * Do nothing.
    /// /// * Then do something. Whatever it is needs done,
    /// ///   it should be done right now.
    /// # fn do_stuff() {}
    /// ```
    #[clippy::version = "1.80.0"]
    pub DOC_LAZY_CONTINUATION,
    style,
    "require every line of a paragraph to be indented and marked"
}

declare_clippy_lint! {
    /// ### What it does
    /// Checks if the first line in the documentation of items listed in module page is too long.
    ///
    /// ### Why is this bad?
    /// Documentation will show the first paragraph of the doscstring in the summary page of a
    /// module, so having a nice, short summary in the first paragraph is part of writing good docs.
    ///
    /// ### Example
    /// ```no_run
    /// /// A very short summary.
    /// /// A much longer explanation that goes into a lot more detail about
    /// /// how the thing works, possibly with doclinks and so one,
    /// /// and probably spanning a many rows.
    /// struct Foo {}
    /// ```
    /// Use instead:
    /// ```no_run
    /// /// A very short summary.
    /// ///
    /// /// A much longer explanation that goes into a lot more detail about
    /// /// how the thing works, possibly with doclinks and so one,
    /// /// and probably spanning a many rows.
    /// struct Foo {}
    /// ```
    #[clippy::version = "1.81.0"]
    pub TOO_LONG_FIRST_DOC_PARAGRAPH,
    style,
    "ensure that the first line of a documentation paragraph isn't too long"
}

<<<<<<< HEAD
#[derive(Clone)]
=======
declare_clippy_lint! {
    /// ### What it does
    /// Checks for empty lines after outer attributes
    ///
    /// ### Why is this bad?
    /// The attribute may have meant to be an inner attribute (`#![attr]`). If
    /// it was meant to be an outer attribute (`#[attr]`) then the empty line
    /// should be removed
    ///
    /// ### Example
    /// ```no_run
    /// #[allow(dead_code)]
    ///
    /// fn not_quite_good_code() {}
    /// ```
    ///
    /// Use instead:
    /// ```no_run
    /// // Good (as inner attribute)
    /// #![allow(dead_code)]
    ///
    /// fn this_is_fine() {}
    ///
    /// // or
    ///
    /// // Good (as outer attribute)
    /// #[allow(dead_code)]
    /// fn this_is_fine_too() {}
    /// ```
    #[clippy::version = "pre 1.29.0"]
    pub EMPTY_LINE_AFTER_OUTER_ATTR,
    suspicious,
    "empty line after outer attribute"
}

declare_clippy_lint! {
    /// ### What it does
    /// Checks for empty lines after doc comments.
    ///
    /// ### Why is this bad?
    /// The doc comment may have meant to be an inner doc comment, regular
    /// comment or applied to some old code that is now commented out. If it was
    /// intended to be a doc comment, then the empty line should be removed.
    ///
    /// ### Example
    /// ```no_run
    /// /// Some doc comment with a blank line after it.
    ///
    /// fn f() {}
    ///
    /// /// Docs for `old_code`
    /// // fn old_code() {}
    ///
    /// fn new_code() {}
    /// ```
    ///
    /// Use instead:
    /// ```no_run
    /// //! Convert it to an inner doc comment
    ///
    /// // Or a regular comment
    ///
    /// /// Or remove the empty line
    /// fn f() {}
    ///
    /// // /// Docs for `old_code`
    /// // fn old_code() {}
    ///
    /// fn new_code() {}
    /// ```
    #[clippy::version = "1.70.0"]
    pub EMPTY_LINE_AFTER_DOC_COMMENTS,
    suspicious,
    "empty line after doc comments"
}

>>>>>>> c95c7676
pub struct Documentation {
    valid_idents: FxHashSet<String>,
    check_private_items: bool,
}

impl Documentation {
    pub fn new(conf: &'static Conf) -> Self {
        Self {
            valid_idents: conf.doc_valid_idents.iter().cloned().collect(),
            check_private_items: conf.check_private_items,
        }
    }
}

impl_lint_pass!(Documentation => [
    DOC_LINK_WITH_QUOTES,
    DOC_MARKDOWN,
    MISSING_SAFETY_DOC,
    MISSING_ERRORS_DOC,
    MISSING_PANICS_DOC,
    NEEDLESS_DOCTEST_MAIN,
    TEST_ATTR_IN_DOCTEST,
    UNNECESSARY_SAFETY_DOC,
    SUSPICIOUS_DOC_COMMENTS,
    EMPTY_DOCS,
    DOC_LAZY_CONTINUATION,
<<<<<<< HEAD
=======
    EMPTY_LINE_AFTER_OUTER_ATTR,
    EMPTY_LINE_AFTER_DOC_COMMENTS,
>>>>>>> c95c7676
    TOO_LONG_FIRST_DOC_PARAGRAPH,
]);

impl<'tcx> LateLintPass<'tcx> for Documentation {
    fn check_attributes(&mut self, cx: &LateContext<'tcx>, attrs: &'tcx [Attribute]) {
        let Some(headers) = check_attrs(cx, &self.valid_idents, attrs) else {
            return;
        };

        match cx.tcx.hir_node(cx.last_node_with_lint_attrs) {
            Node::Item(item) => {
                too_long_first_doc_paragraph::check(
                    cx,
                    item,
                    attrs,
                    headers.first_paragraph_len,
                    self.check_private_items,
                );
                match item.kind {
                    ItemKind::Fn(sig, _, body_id) => {
                        if !(is_entrypoint_fn(cx, item.owner_id.to_def_id())
                            || in_external_macro(cx.tcx.sess, item.span))
                        {
                            let body = cx.tcx.hir().body(body_id);

                            let panic_info = FindPanicUnwrap::find_span(cx, cx.tcx.typeck(item.owner_id), body.value);
                            missing_headers::check(
                                cx,
                                item.owner_id,
                                sig,
                                headers,
                                Some(body_id),
                                panic_info,
                                self.check_private_items,
                            );
                        }
                    },
                    ItemKind::Trait(_, unsafety, ..) => match (headers.safety, unsafety) {
                        (false, Safety::Unsafe) => span_lint(
                            cx,
                            MISSING_SAFETY_DOC,
                            cx.tcx.def_span(item.owner_id),
                            "docs for unsafe trait missing `# Safety` section",
                        ),
                        (true, Safety::Safe) => span_lint(
                            cx,
                            UNNECESSARY_SAFETY_DOC,
                            cx.tcx.def_span(item.owner_id),
                            "docs for safe trait have unnecessary `# Safety` section",
                        ),
                        _ => (),
                    },
                    _ => (),
                }
            },
            Node::TraitItem(trait_item) => {
                if let TraitItemKind::Fn(sig, ..) = trait_item.kind
                    && !in_external_macro(cx.tcx.sess, trait_item.span)
                {
                    missing_headers::check(
                        cx,
                        trait_item.owner_id,
                        sig,
                        headers,
                        None,
                        None,
                        self.check_private_items,
                    );
                }
            },
            Node::ImplItem(impl_item) => {
                if let ImplItemKind::Fn(sig, body_id) = impl_item.kind
                    && !in_external_macro(cx.tcx.sess, impl_item.span)
                    && !is_trait_impl_item(cx, impl_item.hir_id())
                {
                    let body = cx.tcx.hir().body(body_id);

                    let panic_span = FindPanicUnwrap::find_span(cx, cx.tcx.typeck(impl_item.owner_id), body.value);
                    missing_headers::check(
                        cx,
                        impl_item.owner_id,
                        sig,
                        headers,
                        Some(body_id),
                        panic_span,
                        self.check_private_items,
                    );
                }
            },
            _ => {},
        }
    }
}

#[derive(Copy, Clone)]
struct Fragments<'a> {
    doc: &'a str,
    fragments: &'a [DocFragment],
}

impl Fragments<'_> {
    fn span(self, cx: &LateContext<'_>, range: Range<usize>) -> Option<Span> {
        source_span_for_markdown_range(cx.tcx, self.doc, &range, self.fragments)
    }
}

#[derive(Copy, Clone, Default)]
struct DocHeaders {
    safety: bool,
    errors: bool,
    panics: bool,
    first_paragraph_len: usize,
}

/// Does some pre-processing on raw, desugared `#[doc]` attributes such as parsing them and
/// then delegates to `check_doc`.
/// Some lints are already checked here if they can work with attributes directly and don't need
/// to work with markdown.
/// Others are checked elsewhere, e.g. in `check_doc` if they need access to markdown, or
/// back in the various late lint pass methods if they need the final doc headers, like "Safety" or
/// "Panics" sections.
fn check_attrs(cx: &LateContext<'_>, valid_idents: &FxHashSet<String>, attrs: &[Attribute]) -> Option<DocHeaders> {
    /// We don't want the parser to choke on intra doc links. Since we don't
    /// actually care about rendering them, just pretend that all broken links
    /// point to a fake address.
    #[expect(clippy::unnecessary_wraps)] // we're following a type signature
    fn fake_broken_link_callback<'a>(_: BrokenLink<'_>) -> Option<(CowStr<'a>, CowStr<'a>)> {
        Some(("fake".into(), "fake".into()))
    }

    if suspicious_doc_comments::check(cx, attrs) || empty_line_after::check(cx, attrs) || is_doc_hidden(attrs) {
        return None;
    }

    let (fragments, _) = attrs_to_doc_fragments(
        attrs.iter().filter_map(|attr| {
            if in_external_macro(cx.sess(), attr.span) {
                None
            } else {
                Some((attr, None))
            }
        }),
        true,
    );
    let mut doc = fragments.iter().fold(String::new(), |mut acc, fragment| {
        add_doc_fragment(&mut acc, fragment);
        acc
    });
    doc.pop();

    if doc.trim().is_empty() {
        if let Some(span) = span_of_fragments(&fragments) {
            span_lint_and_help(
                cx,
                EMPTY_DOCS,
                span,
                "empty doc comment",
                None,
                "consider removing or filling it",
            );
        }
        return Some(DocHeaders::default());
    }

    let mut cb = fake_broken_link_callback;

    // disable smart punctuation to pick up ['link'] more easily
    let opts = main_body_opts() - Options::ENABLE_SMART_PUNCTUATION;
    let parser = pulldown_cmark::Parser::new_with_broken_link_callback(&doc, opts, Some(&mut cb));

    Some(check_doc(
        cx,
        valid_idents,
        parser.into_offset_iter(),
        &doc,
        Fragments {
            fragments: &fragments,
            doc: &doc,
        },
    ))
}

const RUST_CODE: &[&str] = &["rust", "no_run", "should_panic", "compile_fail"];

enum Container {
    Blockquote,
    List(usize),
}

/// Checks parsed documentation.
/// This walks the "events" (think sections of markdown) produced by `pulldown_cmark`,
/// so lints here will generally access that information.
/// Returns documentation headers -- whether a "Safety", "Errors", "Panic" section was found
#[allow(clippy::too_many_lines)] // Only a big match statement
fn check_doc<'a, Events: Iterator<Item = (pulldown_cmark::Event<'a>, Range<usize>)>>(
    cx: &LateContext<'_>,
    valid_idents: &FxHashSet<String>,
    events: Events,
    doc: &str,
    fragments: Fragments<'_>,
) -> DocHeaders {
    // true if a safety header was found
    let mut headers = DocHeaders::default();
    let mut in_code = false;
    let mut in_link = None;
    let mut in_heading = false;
    let mut in_footnote_definition = false;
    let mut is_rust = false;
    let mut no_test = false;
    let mut ignore = false;
    let mut edition = None;
    let mut ticks_unbalanced = false;
    let mut text_to_check: Vec<(CowStr<'_>, Range<usize>, isize)> = Vec::new();
    let mut paragraph_range = 0..0;
    let mut code_level = 0;
    let mut blockquote_level = 0;
    let mut is_first_paragraph = true;

    let mut containers = Vec::new();

    let mut events = events.peekable();

    while let Some((event, range)) = events.next() {
        match event {
            Html(tag) | InlineHtml(tag) => {
                if tag.starts_with("<code") {
                    code_level += 1;
                } else if tag.starts_with("</code") {
                    code_level -= 1;
                } else if tag.starts_with("<blockquote") || tag.starts_with("<q") {
                    blockquote_level += 1;
                } else if tag.starts_with("</blockquote") || tag.starts_with("</q") {
                    blockquote_level -= 1;
                }
            },
            Start(BlockQuote(_)) => {
                blockquote_level += 1;
                containers.push(Container::Blockquote);
            },
            End(TagEnd::BlockQuote) => {
                blockquote_level -= 1;
                containers.pop();
            },
            Start(CodeBlock(ref kind)) => {
                in_code = true;
                if let CodeBlockKind::Fenced(lang) = kind {
                    for item in lang.split(',') {
                        if item == "ignore" {
                            is_rust = false;
                            break;
                        } else if item == "no_test" {
                            no_test = true;
                        } else if item == "no_run" || item == "compile_fail" {
                            ignore = true;
                        }
                        if let Some(stripped) = item.strip_prefix("edition") {
                            is_rust = true;
                            edition = stripped.parse::<Edition>().ok();
                        } else if item.is_empty() || RUST_CODE.contains(&item) {
                            is_rust = true;
                        }
                    }
                }
            },
            End(TagEnd::CodeBlock) => {
                in_code = false;
                is_rust = false;
                ignore = false;
            },
            Start(Link { dest_url, .. }) => in_link = Some(dest_url),
            End(TagEnd::Link) => in_link = None,
            Start(Heading { .. } | Paragraph | Item) => {
                if let Start(Heading { .. }) = event {
                    in_heading = true;
                }
                if let Start(Item) = event {
                    if let Some((_next_event, next_range)) = events.peek() {
                        containers.push(Container::List(next_range.start - range.start));
                    } else {
                        containers.push(Container::List(0));
                    }
                }
                ticks_unbalanced = false;
                paragraph_range = range;
                if is_first_paragraph {
                    headers.first_paragraph_len = doc[paragraph_range.clone()].chars().count();
                    is_first_paragraph = false;
                }
            },
            End(TagEnd::Heading(_) | TagEnd::Paragraph | TagEnd::Item) => {
                if let End(TagEnd::Heading(_)) = event {
                    in_heading = false;
                }
                if let End(TagEnd::Item) = event {
                    containers.pop();
                }
                if ticks_unbalanced && let Some(span) = fragments.span(cx, paragraph_range.clone()) {
                    span_lint_and_help(
                        cx,
                        DOC_MARKDOWN,
                        span,
                        "backticks are unbalanced",
                        None,
                        "a backtick may be missing a pair",
                    );
                } else {
                    for (text, range, assoc_code_level) in text_to_check {
                        if let Some(span) = fragments.span(cx, range) {
                            markdown::check(cx, valid_idents, &text, span, assoc_code_level, blockquote_level);
                        }
                    }
                }
                text_to_check = Vec::new();
            },
            Start(FootnoteDefinition(..)) => in_footnote_definition = true,
            End(TagEnd::FootnoteDefinition) => in_footnote_definition = false,
            Start(_) | End(_)  // We don't care about other tags
            | TaskListMarker(_) | Code(_) | Rule | InlineMath(..) | DisplayMath(..) => (),
            SoftBreak | HardBreak => {
                if !containers.is_empty()
                    && let Some((next_event, next_range)) = events.peek()
                    && let Some(next_span) = fragments.span(cx, next_range.clone())
                    && let Some(span) = fragments.span(cx, range.clone())
                    && !in_footnote_definition
                    && !matches!(next_event, End(_))
                {
                    lazy_continuation::check(
                        cx,
                        doc,
                        range.end..next_range.start,
                        Span::new(span.hi(), next_span.lo(), span.ctxt(), span.parent()),
                        &containers[..],
                    );
                }
            },
            Text(text) => {
                paragraph_range.end = range.end;
                let range_ = range.clone();
                ticks_unbalanced |= text.contains('`')
                    && !in_code
                    && doc[range.clone()].bytes().enumerate().any(|(i, c)| {
                        // scan the markdown source code bytes for backquotes that aren't preceded by backslashes
                        // - use bytes, instead of chars, to avoid utf8 decoding overhead (special chars are ascii)
                        // - relevant backquotes are within doc[range], but backslashes are not, because they're not
                        //   actually part of the rendered text (pulldown-cmark doesn't emit any events for escapes)
                        // - if `range_.start + i == 0`, then `range_.start + i - 1 == -1`, and since we're working in
                        //   usize, that would underflow and maybe panic
                        c == b'`' && (range_.start + i == 0 || doc.as_bytes().get(range_.start + i - 1) != Some(&b'\\'))
                    });
                if Some(&text) == in_link.as_ref() || ticks_unbalanced {
                    // Probably a link of the form `<http://example.com>`
                    // Which are represented as a link to "http://example.com" with
                    // text "http://example.com" by pulldown-cmark
                    continue;
                }
                let trimmed_text = text.trim();
                headers.safety |= in_heading && trimmed_text == "Safety";
                headers.safety |= in_heading && trimmed_text == "Implementation safety";
                headers.safety |= in_heading && trimmed_text == "Implementation Safety";
                headers.errors |= in_heading && trimmed_text == "Errors";
                headers.panics |= in_heading && trimmed_text == "Panics";
                if in_code {
                    if is_rust && !no_test {
                        let edition = edition.unwrap_or_else(|| cx.tcx.sess.edition());
                        needless_doctest_main::check(cx, &text, edition, range.clone(), fragments, ignore);
                    }
                } else {
                    if in_link.is_some() {
                        link_with_quotes::check(cx, trimmed_text, range.clone(), fragments);
                    }
                    if let Some(link) = in_link.as_ref()
                        && let Ok(url) = Url::parse(link)
                        && (url.scheme() == "https" || url.scheme() == "http")
                    {
                        // Don't check the text associated with external URLs
                        continue;
                    }
                    text_to_check.push((text, range, code_level));
                }
            }
            FootnoteReference(_) => {}
        }
    }
    headers
}

struct FindPanicUnwrap<'a, 'tcx> {
    cx: &'a LateContext<'tcx>,
    is_const: bool,
    panic_span: Option<Span>,
    typeck_results: &'tcx ty::TypeckResults<'tcx>,
}

impl<'a, 'tcx> FindPanicUnwrap<'a, 'tcx> {
    pub fn find_span(
        cx: &'a LateContext<'tcx>,
        typeck_results: &'tcx ty::TypeckResults<'tcx>,
        body: impl Visitable<'tcx>,
    ) -> Option<(Span, bool)> {
        let mut vis = Self {
            cx,
            is_const: false,
            panic_span: None,
            typeck_results,
        };
        body.visit(&mut vis);
        vis.panic_span.map(|el| (el, vis.is_const))
    }
}

impl<'a, 'tcx> Visitor<'tcx> for FindPanicUnwrap<'a, 'tcx> {
    type NestedFilter = nested_filter::OnlyBodies;

    fn visit_expr(&mut self, expr: &'tcx Expr<'_>) {
        if self.panic_span.is_some() {
            return;
        }

        if let Some(macro_call) = root_macro_call_first_node(self.cx, expr) {
            if is_panic(self.cx, macro_call.def_id)
                || matches!(
                    self.cx.tcx.item_name(macro_call.def_id).as_str(),
                    "assert" | "assert_eq" | "assert_ne"
                )
            {
                self.is_const = self.cx.tcx.hir().is_inside_const_context(expr.hir_id);
                self.panic_span = Some(macro_call.span);
            }
        }

        // check for `unwrap` and `expect` for both `Option` and `Result`
        if let Some(arglists) = method_chain_args(expr, &["unwrap"]).or(method_chain_args(expr, &["expect"])) {
            let receiver_ty = self.typeck_results.expr_ty(arglists[0].0).peel_refs();
            if is_type_diagnostic_item(self.cx, receiver_ty, sym::Option)
                || is_type_diagnostic_item(self.cx, receiver_ty, sym::Result)
            {
                self.panic_span = Some(expr.span);
            }
        }

        // and check sub-expressions
        intravisit::walk_expr(self, expr);
    }

    // Panics in const blocks will cause compilation to fail.
    fn visit_anon_const(&mut self, _: &'tcx AnonConst) {}

    fn nested_visit_map(&mut self) -> Self::Map {
        self.cx.tcx.hir()
    }
}<|MERGE_RESOLUTION|>--- conflicted
+++ resolved
@@ -456,9 +456,6 @@
     "ensure that the first line of a documentation paragraph isn't too long"
 }
 
-<<<<<<< HEAD
-#[derive(Clone)]
-=======
 declare_clippy_lint! {
     /// ### What it does
     /// Checks for empty lines after outer attributes
@@ -535,7 +532,6 @@
     "empty line after doc comments"
 }
 
->>>>>>> c95c7676
 pub struct Documentation {
     valid_idents: FxHashSet<String>,
     check_private_items: bool,
@@ -562,11 +558,8 @@
     SUSPICIOUS_DOC_COMMENTS,
     EMPTY_DOCS,
     DOC_LAZY_CONTINUATION,
-<<<<<<< HEAD
-=======
     EMPTY_LINE_AFTER_OUTER_ATTR,
     EMPTY_LINE_AFTER_DOC_COMMENTS,
->>>>>>> c95c7676
     TOO_LONG_FIRST_DOC_PARAGRAPH,
 ]);
 

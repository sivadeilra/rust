--- conflicted
+++ resolved
@@ -169,11 +169,7 @@
 LL |     r###"rust"###;
    |     ^^^^^^^^^^^^^
    |
-<<<<<<< HEAD
-help: remove all the hashes around the literal
-=======
 help: remove all the hashes around the string literal
->>>>>>> 7217c0f3
    |
 LL -     r###"rust"###;
 LL +     r"rust";
@@ -185,11 +181,7 @@
 LL |     r#"hello world"#;
    |     ^^^^^^^^^^^^^^^^
    |
-<<<<<<< HEAD
-help: remove all the hashes around the literal
-=======
 help: remove all the hashes around the string literal
->>>>>>> 7217c0f3
    |
 LL -     r#"hello world"#;
 LL +     r"hello world";

--- conflicted
+++ resolved
@@ -10,12 +10,7 @@
 mod acos;
 mod acosf;
 mod asin;
-mod asinf;
-<<<<<<< HEAD
 mod atan2;
-=======
-mod atan;
->>>>>>> fc6efb14
 mod atan2f;
 mod atanf;
 mod cbrt;
@@ -75,11 +70,8 @@
 pub use self::acosf::acosf;
 pub use self::asin::asin;
 pub use self::asinf::asinf;
-<<<<<<< HEAD
 pub use self::atan2::atan2;
-=======
 pub use self::atan::atan;
->>>>>>> fc6efb14
 pub use self::atan2f::atan2f;
 pub use self::atanf::atanf;
 pub use self::cbrt::cbrt;
